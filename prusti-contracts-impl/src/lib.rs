--- conflicted
+++ resolved
@@ -15,16 +15,17 @@
 }
 
 #[proc_macro_attribute]
-<<<<<<< HEAD
-pub fn pure(_attr: TokenStream, tokens: TokenStream) -> TokenStream {
-=======
 pub fn after_expiry(_attr: TokenStream, tokens: TokenStream) -> TokenStream {
     tokens
 }
 
 #[proc_macro_attribute]
 pub fn after_expiry_if(_attr: TokenStream, tokens: TokenStream) -> TokenStream {
->>>>>>> d1d39824
+    tokens
+}
+
+#[proc_macro_attribute]
+pub fn pure(_attr: TokenStream, tokens: TokenStream) -> TokenStream {
     tokens
 }
 
