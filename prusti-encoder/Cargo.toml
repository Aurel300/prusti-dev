[package]
name = "prusti-encoder"
version = "0.1.0"
authors = ["Prusti Devs <prusti_developers@sympa.ethz.ch>"]
edition = "2021"

[lib]
doctest = false # we have no doc tests

[dependencies]
prusti-rustc-interface = { path = "../prusti-rustc-interface" }
prusti-interface = { path = "../prusti-interface" }
mir-ssa-analysis = { path = "../mir-ssa-analysis" }
mir-state-analysis = { path = "../mir-state-analysis" }
task-encoder = { path = "../task-encoder" }
vir = { path = "../vir" }
<<<<<<< HEAD
log = "0.4.20"
=======
tracing = { path = "../tracing" }
>>>>>>> 4a91d62c

[package.metadata.rust-analyzer]
# This crate uses #[feature(rustc_private)]
rustc_private = true<|MERGE_RESOLUTION|>--- conflicted
+++ resolved
@@ -14,11 +14,7 @@
 mir-state-analysis = { path = "../mir-state-analysis" }
 task-encoder = { path = "../task-encoder" }
 vir = { path = "../vir" }
-<<<<<<< HEAD
-log = "0.4.20"
-=======
 tracing = { path = "../tracing" }
->>>>>>> 4a91d62c
 
 [package.metadata.rust-analyzer]
 # This crate uses #[feature(rustc_private)]
