use prusti_rustc_interface::{
    index::IndexVec,
    middle::mir,
    span::def_id::DefId
};

use task_encoder::{TaskEncoder, TaskEncoderDependencies};
use std::cell::RefCell;

pub struct MirLocalDefEncoder;
#[derive(Clone, Copy)]
pub struct MirLocalDefEncoderOutput<'vir> {
    pub locals: &'vir IndexVec<mir::Local, LocalDef<'vir>>,
    pub arg_count: usize,
}
pub type MirLocalDefEncoderError = ();

#[derive(Clone, Copy)]
pub struct LocalDef<'vir> {
    pub local: vir::Local<'vir>,
    pub snapshot: &'vir vir::TypeData<'vir>,
    pub local_ex: vir::Expr<'vir>,
    pub impure_snap: vir::Expr<'vir>,
    pub impure_pred: vir::Expr<'vir>,
    pub ty: &'vir crate::encoders::TypeEncoderOutputRef<'vir>,
}

thread_local! {
    static CACHE: task_encoder::CacheStaticRef<MirLocalDefEncoder> = RefCell::new(Default::default());
}

impl TaskEncoder for MirLocalDefEncoder {
    type TaskDescription<'vir> = DefId;

    type OutputFullLocal<'vir> = MirLocalDefEncoderOutput<'vir>;

    type EncodingError = MirLocalDefEncoderError;

    fn with_cache<'vir, F, R>(f: F) -> R
    where
        F: FnOnce(&'vir task_encoder::CacheRef<'vir, MirLocalDefEncoder>) -> R,
    {
        CACHE.with(|cache| {
            // SAFETY: the 'vir and 'tcx given to this function will always be
            //   the same (or shorter) than the lifetimes of the VIR arena and
            //   the rustc type context, respectively
            let cache = unsafe { std::mem::transmute(cache) };
            f(cache)
        })
    }

    fn task_to_key<'vir>(task: &Self::TaskDescription<'vir>) -> Self::TaskKey<'vir> {
        *task
    }

    fn do_encode_full<'vir>(
        task_key: &Self::TaskKey<'vir>,
        deps: &mut TaskEncoderDependencies<'vir>,
    ) -> Result<
        (
            Self::OutputFullLocal<'vir>,
            Self::OutputFullDependency<'vir>,
        ),
        (
            Self::EncodingError,
            Option<Self::OutputFullDependency<'vir>>,
        ),
    > {
        let def_id = *task_key;
        deps.emit_output_ref::<Self>(def_id, ());

        vir::with_vcx(|vcx| {
            let local_def_id = def_id.expect_local();           
            let body = vcx.body.borrow_mut().get_impure_fn_body_identity(local_def_id);
            let locals = IndexVec::from_fn_n(|arg: mir::Local| {
                let local = vcx.mk_local(vir::vir_format!(vcx, "_{}p", arg.index()));
                let ty = deps.require_ref::<crate::encoders::TypeEncoder>(
                    body.local_decls[arg].ty,
                ).unwrap();
                let snapshot = ty.snapshot;
                let local_ex = vcx.mk_local_ex_local(local);
<<<<<<< HEAD
                let impure_snap = ty.function_snap.apply(vcx, [local_ex]);
                let impure_pred = vcx.alloc(vir::ExprData::PredicateApp(
                    ty.predicate_ref.apply(vcx, [local_ex])
=======
                let impure_snap = ty.ref_to_snap.apply(vcx, [local_ex]);
                let impure_pred = vcx.alloc(vir::ExprData::PredicateApp(
                    ty.ref_to_pred.apply(vcx, [local_ex])
>>>>>>> 2ac6b644
                ));
                LocalDef {
                    local,
                    snapshot,
                    local_ex,
                    impure_snap,
                    impure_pred,
                    ty: vcx.alloc(ty),
                }
            }, body.local_decls.len());
            let data = MirLocalDefEncoderOutput {
                locals: vcx.alloc(locals),
                arg_count: body.arg_count,
            };
            Ok((data, ()))
        })
    }
}<|MERGE_RESOLUTION|>--- conflicted
+++ resolved
@@ -79,15 +79,9 @@
                 ).unwrap();
                 let snapshot = ty.snapshot;
                 let local_ex = vcx.mk_local_ex_local(local);
-<<<<<<< HEAD
-                let impure_snap = ty.function_snap.apply(vcx, [local_ex]);
-                let impure_pred = vcx.alloc(vir::ExprData::PredicateApp(
-                    ty.predicate_ref.apply(vcx, [local_ex])
-=======
                 let impure_snap = ty.ref_to_snap.apply(vcx, [local_ex]);
                 let impure_pred = vcx.alloc(vir::ExprData::PredicateApp(
                     ty.ref_to_pred.apply(vcx, [local_ex])
->>>>>>> 2ac6b644
                 ));
                 LocalDef {
                     local,
