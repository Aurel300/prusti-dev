use vir::{Reify, FunctionIdentifier};
use prusti_rustc_interface::{
    middle::ty,
    middle::mir,
};
use task_encoder::{
    TaskEncoder,
    TaskEncoderDependencies,
};

pub struct MirBuiltinEncoder;

#[derive(Clone, Debug)]
pub enum MirBuiltinEncoderError {
    Unsupported,
}

#[derive(Clone, Debug, Hash, PartialEq, Eq)]
pub enum MirBuiltinEncoderTask<'tcx> {
    // TODO: which type? input or output? -> best to store both?
    UnOp(mir::UnOp, ty::Ty<'tcx>),
    BinOp(mir::BinOp, ty::Ty<'tcx>),
    CheckedBinOp(mir::BinOp, ty::Ty<'tcx>),
}

#[derive(Clone, Debug)]
pub struct MirBuiltinEncoderOutputRef<'vir> {
    pub name: &'vir str,
}
impl<'vir> task_encoder::OutputRefAny<'vir> for MirBuiltinEncoderOutputRef<'vir> {}

#[derive(Clone, Debug)]
pub struct MirBuiltinEncoderOutput<'vir> {
    pub function: vir::Function<'vir>,
}

use std::cell::RefCell;

use crate::encoders::TypeEncoderOutputRef;
thread_local! {
    static CACHE: task_encoder::CacheStaticRef<MirBuiltinEncoder> = RefCell::new(Default::default());
}

impl TaskEncoder for MirBuiltinEncoder {
    type TaskDescription<'vir> = MirBuiltinEncoderTask<'vir>;

    type OutputRef<'vir> = MirBuiltinEncoderOutputRef<'vir>;
    type OutputFullLocal<'vir> = MirBuiltinEncoderOutput<'vir>;

    type EncodingError = MirBuiltinEncoderError;

    fn with_cache<'vir, F, R>(f: F) -> R
        where F: FnOnce(&'vir task_encoder::CacheRef<'vir, MirBuiltinEncoder>) -> R,
    {
        CACHE.with(|cache| {
            // SAFETY: the 'vir and 'tcx given to this function will always be
            //   the same (or shorter) than the lifetimes of the VIR arena and
            //   the rustc type context, respectively
            let cache = unsafe { std::mem::transmute(cache) };
            f(cache)
        })
    }

    fn task_to_key<'vir>(task: &Self::TaskDescription<'vir>) -> Self::TaskKey<'vir> {
        task.clone()
    }

    fn do_encode_full<'vir>(
        task_key: &Self::TaskKey<'vir>,
        deps: &mut TaskEncoderDependencies<'vir>,
    ) -> Result<(
        Self::OutputFullLocal<'vir>,
        Self::OutputFullDependency<'vir>,
    ), (
        Self::EncodingError,
        Option<Self::OutputFullDependency<'vir>>,
    )> {
        // TODO: this function is also useful for the type encoder, extract?
        fn int_name<'tcx>(ty: ty::Ty<'tcx>) -> &'static str {
            match ty.kind() {
                ty::TyKind::Int(kind) => kind.name_str(),
                ty::TyKind::Uint(kind) => kind.name_str(),
                _ => unreachable!("non-integer type"),
            }
        }

        vir::with_vcx(|vcx| {
            match task_key {
                MirBuiltinEncoderTask::UnOp(mir::UnOp::Not, ty) => {
                    assert_eq!(*ty.kind(), ty::TyKind::Bool);

                    let name = "mir_unop_not";
                    deps.emit_output_ref::<Self>(task_key.clone(), MirBuiltinEncoderOutputRef {
                        name,
                    });
                    /* function mir_unop_not(arg: s_Bool): s_Bool {
                        s_Bool$cons(!s_Bool$val(val))
                    } */

                    let ty_ref: TypeEncoderOutputRef<'vir> = deps.require_ref::<crate::encoders::TypeEncoder>(
                        *ty,
                    ).unwrap();
                    let ty_s = ty_ref.snapshot;
                    Ok((MirBuiltinEncoderOutput {
                        function: vcx.alloc(vir::FunctionData {
                            name,
                            args: vcx.alloc_slice(&[vcx.mk_local_decl("arg", ty_s)]),
                            ret: ty_s,
                            pres: &[],
                            posts: &[],
                            expr: Some(
                                ty_ref.snapshot_constructor.as_expr(vcx).reify(
                                    vcx,
                                    vcx.alloc_slice(
                                    &[vcx.alloc(vir::ExprData::UnOp(vcx.alloc(vir::UnOpData {
                                            kind: vir::UnOpKind::Not,
                                            expr:  ty_ref.snapshot_value.as_expr(vcx).reify(vcx, vcx.mk_local_ex("arg"))
                                    })))])
                                )
                            ),
                        }),
                    }, ()))
                }

                MirBuiltinEncoderTask::UnOp(mir::UnOp::Neg, ty) => {
                    let name = vir::vir_format!(vcx, "mir_unop_neg_{}", int_name(*ty));
                    deps.emit_output_ref::<Self>(task_key.clone(), MirBuiltinEncoderOutputRef {
                        name,
                    });
                    /* function mir_unop_neg(arg: s_I32): s_I32 {
                        cons(-val(arg))
                    } */

                    let ty_out = deps.require_ref::<crate::encoders::TypeEncoder>(
                        *ty,
                    ).unwrap();
<<<<<<< HEAD
                    Ok((
                        MirBuiltinEncoderOutput {
                            function: vcx.alloc(vir::FunctionData {
                                name,
                                args: vcx.alloc_slice(&[vcx.mk_local_decl("arg", ty_out.snapshot)]),
                                ret: ty_out.snapshot,
                                pres: &[],
                                posts: &[],
                                expr: Some(
                                    ty_out.snapshot_constructor.as_expr(vcx).reify(
                                        vcx,
                                        vcx.alloc_slice(&[vcx.alloc(vir::ExprData::UnOp(
                                            vcx.alloc(vir::UnOpData {
                                                kind: vir::UnOpKind::Neg,
                                                expr: ty_out
                                                    .snapshot_value
                                                    .as_expr(vcx)
                                                    .reify(vcx, vcx.mk_local_ex("arg")),
                                            }),
                                        ))]),
=======
                    Ok((MirBuiltinEncoderOutput {
                        function: vcx.alloc(vir::FunctionData {
                            name,
                            args: vcx.alloc_slice(&[vcx.mk_local_decl("arg", ty_out.snapshot)]),
                            ret: ty_out.snapshot,
                            pres: &[],
                            posts: &[],
                            expr: Some(vcx.mk_func_app(
                                ty_out.from_primitive.unwrap(),
                                &[vcx.alloc(vir::ExprData::UnOp(vcx.alloc(vir::UnOpData {
                                    kind: vir::UnOpKind::Neg,
                                    expr: vcx.mk_func_app(
                                        ty_out.to_primitive.unwrap(),
                                        &[vcx.mk_local_ex("arg")],
>>>>>>> 4a91d62c
                                    ),
                                ),
                            }),
                        },
                        (),
                    ))
                }

                // TODO: should these be two different functions? precondition?
                MirBuiltinEncoderTask::BinOp(mir::BinOp::Add | mir::BinOp::AddUnchecked, ty) => {
                    let name = vir::vir_format!(vcx, "mir_binop_add_{}", int_name(*ty));
                    deps.emit_output_ref::<Self>(task_key.clone(), MirBuiltinEncoderOutputRef {
                        name,
                    });

                    let ty_out = deps.require_ref::<crate::encoders::TypeEncoder>(
                        *ty,
                    ).unwrap();
<<<<<<< HEAD
                    Ok((
                        MirBuiltinEncoderOutput {
                            function: vcx.alloc(vir::FunctionData {
                                name,
                                args: vcx.alloc_slice(&[
                                    vcx.mk_local_decl("arg1", ty_out.snapshot),
                                    vcx.mk_local_decl("arg2", ty_out.snapshot),
                                ]),
                                ret: ty_out.snapshot,
                                pres: &[],
                                posts: &[],
                                expr: Some(
                                    ty_out.snapshot_constructor.as_expr(vcx).reify(
                                        vcx,
                                        vcx.alloc_slice(&[vcx.alloc(vir::ExprData::BinOp(
                                            vcx.alloc(vir::BinOpData {
                                                kind: vir::BinOpKind::Add,
                                                lhs: ty_out
                                                    .snapshot_value
                                                    .as_expr(vcx)
                                                    .reify(vcx, vcx.mk_local_ex("arg1")),
                                                rhs: ty_out
                                                    .snapshot_value
                                                    .as_expr(vcx)
                                                    .reify(vcx, vcx.mk_local_ex("arg2")),
                                            }),
                                        ))]),
                                    ),
                                ),
                            }),
                        },
                        (),
                    ))
=======
                    Ok((MirBuiltinEncoderOutput {
                        function: vcx.alloc(vir::FunctionData {
                            name,
                            args: vcx.alloc_slice(&[
                                vcx.mk_local_decl("arg1", ty_out.snapshot),
                                vcx.mk_local_decl("arg2", ty_out.snapshot),
                            ]),
                            ret: ty_out.snapshot,
                            pres: &[],
                            posts: &[],
                            expr: Some(vcx.mk_func_app(
                                ty_out.from_primitive.unwrap(),
                                &[vcx.alloc(vir::ExprData::BinOp(vcx.alloc(vir::BinOpData {
                                    kind: vir::BinOpKind::Add,
                                    lhs: vcx.mk_func_app(
                                        ty_out.to_primitive.unwrap(),
                                        &[vcx.mk_local_ex("arg1")],
                                    ),
                                    rhs: vcx.mk_func_app(
                                        ty_out.to_primitive.unwrap(),
                                        &[vcx.mk_local_ex("arg2")],
                                    ),
                                })))],
                            )),
                        }),
                    }, ()))
>>>>>>> 4a91d62c
                }

                MirBuiltinEncoderTask::CheckedBinOp(mir::BinOp::Add | mir::BinOp::AddUnchecked, ty) => {
                    let name = vir::vir_format!(vcx, "mir_checkedbinop_add_{}", int_name(*ty));
                    deps.emit_output_ref::<Self>(task_key.clone(), MirBuiltinEncoderOutputRef {
                        name,
                    });

                    let ty_in = deps.require_ref::<crate::encoders::TypeEncoder>(
                        *ty,
                    ).unwrap();
                    let ty_out = deps.require_ref::<crate::encoders::TypeEncoder>(
                        vcx.tcx.mk_ty_from_kind(ty::TyKind::Tuple(vcx.tcx.mk_type_list(&[
                            *ty,
                            vcx.tcx.mk_ty_from_kind(ty::TyKind::Bool),
                        ]))),
                    ).unwrap();
<<<<<<< HEAD
                    let bool_cons = deps.require_ref::<crate::encoders::TypeEncoder>(
                        vcx.tcx.mk_ty_from_kind(ty::TyKind::Bool),
                    ).unwrap().snapshot_constructor;
                    Ok((
                        MirBuiltinEncoderOutput {
                            function: vcx.alloc(vir::FunctionData {
                                name,
                                args: vcx.alloc_slice(&[
                                    vcx.mk_local_decl("arg1", ty_in.snapshot),
                                    vcx.mk_local_decl("arg2", ty_in.snapshot),
                                ]),
                                ret: ty_out.snapshot,
                                pres: &[],
                                posts: &[],
                                expr: Some(
                                    ty_out.snapshot_constructor.as_expr(vcx).reify(
                                        vcx,
                                        vcx.alloc_slice(&[
                                            ty_in.snapshot_constructor.as_expr(vcx).reify(
                                                vcx,
                                                vcx.alloc_slice(&[vcx.alloc(vir::ExprData::BinOp(
                                                    vcx.alloc(vir::BinOpData {
                                                        kind: vir::BinOpKind::Add,
                                                        lhs: ty_in
                                                            .snapshot_value
                                                            .as_expr(vcx)
                                                            .reify(vcx, vcx.mk_local_ex("arg1")),
                                                        rhs: ty_in
                                                            .snapshot_value
                                                            .as_expr(vcx)
                                                            .reify(vcx, vcx.mk_local_ex("arg2")),
                                                    }),
                                                ))]),
                                            ),
                                            // TODO: overflow condition!
                                            bool_cons.as_expr(vcx).reify(
                                                vcx,
                                                vcx.alloc_slice(&[&vir::ExprData::Const(&vir::ConstData::Bool(
                                                    false,
                                                ))]),
=======
                    Ok((MirBuiltinEncoderOutput {
                        function: vcx.alloc(vir::FunctionData {
                            name,
                            args: vcx.alloc_slice(&[
                                vcx.mk_local_decl("arg1", ty_in.snapshot),
                                vcx.mk_local_decl("arg2", ty_in.snapshot),
                            ]),
                            ret: ty_out.snapshot,
                            pres: &[],
                            posts: &[],
                            expr: Some(vcx.mk_func_app(
                                vir::vir_format!(vcx, "{}_cons", ty_out.snapshot_name),
                                &[
                                    vcx.mk_func_app(
                                        ty_in.from_primitive.unwrap(),
                                        &[vcx.alloc(vir::ExprData::BinOp(vcx.alloc(vir::BinOpData {
                                            kind: vir::BinOpKind::Add,
                                            lhs: vcx.mk_func_app(
                                                ty_in.to_primitive.unwrap(),
                                                &[vcx.mk_local_ex("arg1")],
                                            ),
                                            rhs: vcx.mk_func_app(
                                                ty_in.to_primitive.unwrap(),
                                                &[vcx.mk_local_ex("arg2")],
>>>>>>> 4a91d62c
                                            ),
                                        ]),
                                    ),
                                ),
                            }),
                        },
                        (),
                    ))
                }

                _ => todo!(),
            }

        })
    }
}<|MERGE_RESOLUTION|>--- conflicted
+++ resolved
@@ -114,7 +114,7 @@
                                     vcx.alloc_slice(
                                     &[vcx.alloc(vir::ExprData::UnOp(vcx.alloc(vir::UnOpData {
                                             kind: vir::UnOpKind::Not,
-                                            expr:  ty_ref.snapshot_value.as_expr(vcx).reify(vcx, vcx.mk_local_ex("arg"))
+                                            expr:  ty_ref.snapshot_primitive_value.unwrap().as_expr(vcx).reify(vcx, vcx.mk_local_ex("arg"))
                                     })))])
                                 )
                             ),
@@ -134,7 +134,6 @@
                     let ty_out = deps.require_ref::<crate::encoders::TypeEncoder>(
                         *ty,
                     ).unwrap();
-<<<<<<< HEAD
                     Ok((
                         MirBuiltinEncoderOutput {
                             function: vcx.alloc(vir::FunctionData {
@@ -150,27 +149,12 @@
                                             vcx.alloc(vir::UnOpData {
                                                 kind: vir::UnOpKind::Neg,
                                                 expr: ty_out
-                                                    .snapshot_value
+                                                    .snapshot_primitive_value
+                                                    .unwrap()
                                                     .as_expr(vcx)
                                                     .reify(vcx, vcx.mk_local_ex("arg")),
                                             }),
                                         ))]),
-=======
-                    Ok((MirBuiltinEncoderOutput {
-                        function: vcx.alloc(vir::FunctionData {
-                            name,
-                            args: vcx.alloc_slice(&[vcx.mk_local_decl("arg", ty_out.snapshot)]),
-                            ret: ty_out.snapshot,
-                            pres: &[],
-                            posts: &[],
-                            expr: Some(vcx.mk_func_app(
-                                ty_out.from_primitive.unwrap(),
-                                &[vcx.alloc(vir::ExprData::UnOp(vcx.alloc(vir::UnOpData {
-                                    kind: vir::UnOpKind::Neg,
-                                    expr: vcx.mk_func_app(
-                                        ty_out.to_primitive.unwrap(),
-                                        &[vcx.mk_local_ex("arg")],
->>>>>>> 4a91d62c
                                     ),
                                 ),
                             }),
@@ -189,7 +173,6 @@
                     let ty_out = deps.require_ref::<crate::encoders::TypeEncoder>(
                         *ty,
                     ).unwrap();
-<<<<<<< HEAD
                     Ok((
                         MirBuiltinEncoderOutput {
                             function: vcx.alloc(vir::FunctionData {
@@ -208,11 +191,13 @@
                                             vcx.alloc(vir::BinOpData {
                                                 kind: vir::BinOpKind::Add,
                                                 lhs: ty_out
-                                                    .snapshot_value
+                                                    .snapshot_primitive_value
+                                                    .unwrap()
                                                     .as_expr(vcx)
                                                     .reify(vcx, vcx.mk_local_ex("arg1")),
                                                 rhs: ty_out
-                                                    .snapshot_value
+                                                    .snapshot_primitive_value
+                                                    .unwrap()
                                                     .as_expr(vcx)
                                                     .reify(vcx, vcx.mk_local_ex("arg2")),
                                             }),
@@ -223,34 +208,6 @@
                         },
                         (),
                     ))
-=======
-                    Ok((MirBuiltinEncoderOutput {
-                        function: vcx.alloc(vir::FunctionData {
-                            name,
-                            args: vcx.alloc_slice(&[
-                                vcx.mk_local_decl("arg1", ty_out.snapshot),
-                                vcx.mk_local_decl("arg2", ty_out.snapshot),
-                            ]),
-                            ret: ty_out.snapshot,
-                            pres: &[],
-                            posts: &[],
-                            expr: Some(vcx.mk_func_app(
-                                ty_out.from_primitive.unwrap(),
-                                &[vcx.alloc(vir::ExprData::BinOp(vcx.alloc(vir::BinOpData {
-                                    kind: vir::BinOpKind::Add,
-                                    lhs: vcx.mk_func_app(
-                                        ty_out.to_primitive.unwrap(),
-                                        &[vcx.mk_local_ex("arg1")],
-                                    ),
-                                    rhs: vcx.mk_func_app(
-                                        ty_out.to_primitive.unwrap(),
-                                        &[vcx.mk_local_ex("arg2")],
-                                    ),
-                                })))],
-                            )),
-                        }),
-                    }, ()))
->>>>>>> 4a91d62c
                 }
 
                 MirBuiltinEncoderTask::CheckedBinOp(mir::BinOp::Add | mir::BinOp::AddUnchecked, ty) => {
@@ -268,7 +225,6 @@
                             vcx.tcx.mk_ty_from_kind(ty::TyKind::Bool),
                         ]))),
                     ).unwrap();
-<<<<<<< HEAD
                     let bool_cons = deps.require_ref::<crate::encoders::TypeEncoder>(
                         vcx.tcx.mk_ty_from_kind(ty::TyKind::Bool),
                     ).unwrap().snapshot_constructor;
@@ -293,11 +249,13 @@
                                                     vcx.alloc(vir::BinOpData {
                                                         kind: vir::BinOpKind::Add,
                                                         lhs: ty_in
-                                                            .snapshot_value
+                                                            .snapshot_primitive_value
+                                                            .unwrap()
                                                             .as_expr(vcx)
                                                             .reify(vcx, vcx.mk_local_ex("arg1")),
                                                         rhs: ty_in
-                                                            .snapshot_value
+                                                            .snapshot_primitive_value
+                                                            .unwrap()
                                                             .as_expr(vcx)
                                                             .reify(vcx, vcx.mk_local_ex("arg2")),
                                                     }),
@@ -309,32 +267,6 @@
                                                 vcx.alloc_slice(&[&vir::ExprData::Const(&vir::ConstData::Bool(
                                                     false,
                                                 ))]),
-=======
-                    Ok((MirBuiltinEncoderOutput {
-                        function: vcx.alloc(vir::FunctionData {
-                            name,
-                            args: vcx.alloc_slice(&[
-                                vcx.mk_local_decl("arg1", ty_in.snapshot),
-                                vcx.mk_local_decl("arg2", ty_in.snapshot),
-                            ]),
-                            ret: ty_out.snapshot,
-                            pres: &[],
-                            posts: &[],
-                            expr: Some(vcx.mk_func_app(
-                                vir::vir_format!(vcx, "{}_cons", ty_out.snapshot_name),
-                                &[
-                                    vcx.mk_func_app(
-                                        ty_in.from_primitive.unwrap(),
-                                        &[vcx.alloc(vir::ExprData::BinOp(vcx.alloc(vir::BinOpData {
-                                            kind: vir::BinOpKind::Add,
-                                            lhs: vcx.mk_func_app(
-                                                ty_in.to_primitive.unwrap(),
-                                                &[vcx.mk_local_ex("arg1")],
-                                            ),
-                                            rhs: vcx.mk_func_app(
-                                                ty_in.to_primitive.unwrap(),
-                                                &[vcx.mk_local_ex("arg2")],
->>>>>>> 4a91d62c
                                             ),
                                         ]),
                                     ),
