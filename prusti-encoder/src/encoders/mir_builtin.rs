use prusti_rustc_interface::{
    middle::ty,
    middle::mir,
};
use task_encoder::{
    TaskEncoder,
    TaskEncoderDependencies,
};
use vir::{UnknownArity, FunctionIdent};

pub struct MirBuiltinEncoder;

#[derive(Clone, Debug)]
pub enum MirBuiltinEncoderError {
    Unsupported,
}

#[derive(Clone, Debug, Hash, PartialEq, Eq)]
pub enum MirBuiltinEncoderTask<'tcx> {
    // TODO: which type? input or output? -> best to store both?
    UnOp(mir::UnOp, ty::Ty<'tcx>),
    BinOp(mir::BinOp, ty::Ty<'tcx>),
    CheckedBinOp(mir::BinOp, ty::Ty<'tcx>),
}

#[derive(Clone, Debug)]
pub struct MirBuiltinEncoderOutputRef<'vir> {
    pub function: FunctionIdent<'vir, UnknownArity<'vir>>,
}
impl<'vir> task_encoder::OutputRefAny<'vir> for MirBuiltinEncoderOutputRef<'vir> {}

#[derive(Clone, Debug)]
pub struct MirBuiltinEncoderOutput<'vir> {
    pub function: vir::Function<'vir>,
}

use std::cell::RefCell;

thread_local! {
    static CACHE: task_encoder::CacheStaticRef<MirBuiltinEncoder> = RefCell::new(Default::default());
}

impl TaskEncoder for MirBuiltinEncoder {
    type TaskDescription<'vir> = MirBuiltinEncoderTask<'vir>;

    type OutputRef<'vir> = MirBuiltinEncoderOutputRef<'vir>;
    type OutputFullLocal<'vir> = MirBuiltinEncoderOutput<'vir>;

    type EncodingError = MirBuiltinEncoderError;

    fn with_cache<'vir, F, R>(f: F) -> R
        where F: FnOnce(&'vir task_encoder::CacheRef<'vir, MirBuiltinEncoder>) -> R,
    {
        CACHE.with(|cache| {
            // SAFETY: the 'vir and 'tcx given to this function will always be
            //   the same (or shorter) than the lifetimes of the VIR arena and
            //   the rustc type context, respectively
            let cache = unsafe { std::mem::transmute(cache) };
            f(cache)
        })
    }

    fn task_to_key<'vir>(task: &Self::TaskDescription<'vir>) -> Self::TaskKey<'vir> {
        task.clone()
    }

    fn do_encode_full<'vir>(
        task_key: &Self::TaskKey<'vir>,
        deps: &mut TaskEncoderDependencies<'vir>,
    ) -> Result<(
        Self::OutputFullLocal<'vir>,
        Self::OutputFullDependency<'vir>,
    ), (
        Self::EncodingError,
        Option<Self::OutputFullDependency<'vir>>,
    )> {
        // TODO: this function is also useful for the type encoder, extract?
        fn int_name<'tcx>(ty: ty::Ty<'tcx>) -> &'static str {
            match ty.kind() {
                ty::TyKind::Int(kind) => kind.name_str(),
                ty::TyKind::Uint(kind) => kind.name_str(),
                _ => unreachable!("non-integer type"),
            }
        }

        vir::with_vcx(|vcx| {
            match task_key {
                MirBuiltinEncoderTask::UnOp(mir::UnOp::Not, ty) => {
                    assert_eq!(*ty.kind(), ty::TyKind::Bool);

                    let ty_ref = deps.require_ref::<crate::encoders::TypeEncoder>(
                        *ty,
                    ).unwrap();

                    let name = "mir_unop_not";
                    let ty_s = ty_ref.snapshot;
                    let arity = UnknownArity::new(vcx.alloc_slice(&[ty_s]));
                    let function = FunctionIdent::new(name, arity);
                    deps.emit_output_ref::<Self>(task_key.clone(), MirBuiltinEncoderOutputRef {
                        function,
                    });
                    /* function mir_unop_not(arg: s_Bool): s_Bool {
                        s_Bool$cons(!s_Bool$val(val))
                    } */

                    Ok((MirBuiltinEncoderOutput {
                        function: vcx.alloc(vir::FunctionData {
                            name,
                            args: vcx.alloc_slice(&[vcx.mk_local_decl("arg", ty_s)]),
                            ret: ty_s,
                            pres: &[],
                            posts: &[],
                            expr: Some(
                                ty_ref.from_fields.unwrap().apply(vcx,
                                    &[vcx.alloc(vir::ExprData::UnOp(vcx.alloc(vir::UnOpData {
                                        kind: vir::UnOpKind::Not,
                                        expr:  ty_ref.to_primitive.unwrap().apply(vcx, [vcx.mk_local_ex("arg")])
                                    })))]
                                )
                            ),
                        }),
                    }, ()))
                }

                MirBuiltinEncoderTask::UnOp(mir::UnOp::Neg, ty) => {
                    let ty_out = deps.require_ref::<crate::encoders::TypeEncoder>(
                        *ty,
                    ).unwrap();

                    let name = vir::vir_format!(vcx, "mir_unop_neg_{}", int_name(*ty));
                    let arity = UnknownArity::new(vcx.alloc_slice(&[ty_out.snapshot]));
                    let function = FunctionIdent::new(name, arity);
                    deps.emit_output_ref::<Self>(task_key.clone(), MirBuiltinEncoderOutputRef {
                        function,
                    });
                    /* function mir_unop_neg(arg: s_I32): s_I32 {
                        cons(-val(arg))
                    } */

                    Ok((
                        MirBuiltinEncoderOutput {
                            function: vcx.alloc(vir::FunctionData {
                                name,
                                args: vcx.alloc_slice(&[vcx.mk_local_decl("arg", ty_out.snapshot)]),
                                ret: ty_out.snapshot,
                                pres: &[],
                                posts: &[],
                                expr: Some(
                                    ty_out.from_fields.unwrap().apply(vcx, &[vcx.alloc(vir::ExprData::UnOp(
                                        vcx.alloc(vir::UnOpData {
                                            kind: vir::UnOpKind::Neg,
                                            expr: ty_out
                                                .to_primitive
                                                .unwrap().apply(vcx, [vcx.mk_local_ex("arg")]),
                                        }),
                                    ))]),
                                ),
                            }),
                        },
                        (),
                    ))
                }

                // TODO: should these be two different functions? precondition?
                MirBuiltinEncoderTask::BinOp(mir::BinOp::Add | mir::BinOp::AddUnchecked, ty) => {
                    let ty_out = deps.require_ref::<crate::encoders::TypeEncoder>(
                        *ty,
                    ).unwrap();

                    let name = vir::vir_format!(vcx, "mir_binop_add_{}", int_name(*ty));
                    let arity = UnknownArity::new(vcx.alloc_slice(&[ty_out.snapshot, ty_out.snapshot]));
                    let function = FunctionIdent::new(name, arity);
                    deps.emit_output_ref::<Self>(task_key.clone(), MirBuiltinEncoderOutputRef {
                        function,
                    });

                    Ok((
                        MirBuiltinEncoderOutput {
                            function: vcx.alloc(vir::FunctionData {
                                name,
                                args: vcx.alloc_slice(&[
                                    vcx.mk_local_decl("arg1", ty_out.snapshot),
                                    vcx.mk_local_decl("arg2", ty_out.snapshot),
                                ]),
                                ret: ty_out.snapshot,
                                pres: &[],
                                posts: &[],
                                expr: Some(
                                    ty_out.from_fields.unwrap().apply(vcx, &[vcx.alloc(vir::ExprData::BinOp(
                                        vcx.alloc(vir::BinOpData {
                                            kind: vir::BinOpKind::Add,
                                            lhs: ty_out
                                                .to_primitive
                                                .unwrap().apply(vcx, [vcx.mk_local_ex("arg1")]),
                                            rhs: ty_out
                                                .to_primitive
                                                .unwrap().apply(vcx, [vcx.mk_local_ex("arg2")]),
                                        }),
                                    ))]),
                                ),
                            }),
                        },
                        (),
                    ))
                }

<<<<<<< HEAD
                MirBuiltinEncoderTask::CheckedBinOp(op @ (mir::BinOp::Add | mir::BinOp::AddUnchecked | mir::BinOp::Sub | mir::BinOp::SubUnchecked), ty) => {

                    let (op_name, vir_op) = match op {
                        mir::BinOp::Add | mir::BinOp::AddUnchecked  => ("add", vir::BinOpKind::Add),
                        mir::BinOp::Sub | mir::BinOp::SubUnchecked  => ("sub", vir::BinOpKind::Sub),

                        _ => unreachable!()
                    };
                    let name = vir::vir_format!(vcx, "mir_checkedbinop_{}_{}", op_name, int_name(*ty));

=======
                MirBuiltinEncoderTask::CheckedBinOp(mir::BinOp::Add | mir::BinOp::AddUnchecked, ty) => {
                    let ty_in = deps.require_ref::<crate::encoders::TypeEncoder>(
                        *ty,
                    ).unwrap();

                    let name = vir::vir_format!(vcx, "mir_checkedbinop_add_{}", int_name(*ty));
                    let arity = UnknownArity::new(vcx.alloc_slice(&[ty_in.snapshot, ty_in.snapshot]));
                    let function = FunctionIdent::new(name, arity);
>>>>>>> 046552a4
                    deps.emit_output_ref::<Self>(task_key.clone(), MirBuiltinEncoderOutputRef {
                        function,
                    });

                    let ty_out = deps.require_ref::<crate::encoders::TypeEncoder>(
                        vcx.tcx.mk_ty_from_kind(ty::TyKind::Tuple(vcx.tcx.mk_type_list(&[
                            *ty,
                            vcx.tcx.types.bool,
                        ]))),
                    ).unwrap();
<<<<<<< HEAD
                    Ok((MirBuiltinEncoderOutput {
                        function: vcx.alloc(vir::FunctionData {
                            name,
                            args: vcx.alloc_slice(&[
                                vcx.mk_local_decl("arg1", ty_in.snapshot),
                                vcx.mk_local_decl("arg2", ty_in.snapshot),
                            ]),
                            ret: ty_out.snapshot,
                            pres: &[],
                            posts: &[],
                            expr: Some(vcx.mk_func_app(
                                vir::vir_format!(vcx, "{}_cons", ty_out.snapshot_name),
                                &[
                                    vcx.mk_func_app(
                                        ty_in.from_primitive.unwrap(),
                                        &[vcx.alloc(vir::ExprData::BinOp(vcx.alloc(vir::BinOpData {
                                            kind: vir_op,
                                            lhs: vcx.mk_func_app(
                                                ty_in.to_primitive.unwrap(),
                                                &[vcx.mk_local_ex("arg1")],
                                            ),
                                            rhs: vcx.mk_func_app(
                                                ty_in.to_primitive.unwrap(),
                                                &[vcx.mk_local_ex("arg2")],
                                            ),
                                        })))],
                                    ),
                                    // TODO: overflow condition!
                                    vcx.mk_func_app(
                                        "s_Bool_cons",
                                        &[&vir::ExprData::Const(&vir::ConstData::Bool(false))],
                                    ),
                                ],
                            )),
                        }),
                    }, ()))
=======
                    let bool_cons = deps.require_ref::<crate::encoders::TypeEncoder>(
                        vcx.tcx.types.bool,
                    ).unwrap().from_fields;
                    Ok((
                        MirBuiltinEncoderOutput {
                            function: vcx.alloc(vir::FunctionData {
                                name,
                                args: vcx.alloc_slice(&[
                                    vcx.mk_local_decl("arg1", ty_in.snapshot),
                                    vcx.mk_local_decl("arg2", ty_in.snapshot),
                                ]),
                                ret: ty_out.snapshot,
                                pres: &[],
                                posts: &[],
                                expr: Some(
                                    ty_out.from_fields.unwrap().apply(vcx, &[
                                        ty_in.from_fields.unwrap().apply(vcx, &[vcx.alloc(vir::ExprData::BinOp(
                                            vcx.alloc(vir::BinOpData {
                                                kind: vir::BinOpKind::Add,
                                                lhs: ty_in
                                                    .to_primitive
                                                    .unwrap().apply(vcx, [vcx.mk_local_ex("arg1")]),
                                                rhs: ty_in
                                                    .to_primitive
                                                    .unwrap().apply(vcx, [vcx.mk_local_ex("arg2")]),
                                            }),
                                        ))]),
                                        // TODO: overflow condition!
                                        bool_cons.unwrap().apply(vcx, &[&vir::ExprData::Const(&vir::ConstData::Bool(
                                            false,
                                        ))]),
                                    ]),
                                ),
                            }),
                        },
                        (),
                    ))
>>>>>>> 046552a4
                }

                other => todo!("{other:?}"),
            }

        })
    }
}<|MERGE_RESOLUTION|>--- conflicted
+++ resolved
@@ -204,27 +204,21 @@
                     ))
                 }
 
-<<<<<<< HEAD
                 MirBuiltinEncoderTask::CheckedBinOp(op @ (mir::BinOp::Add | mir::BinOp::AddUnchecked | mir::BinOp::Sub | mir::BinOp::SubUnchecked), ty) => {
-
                     let (op_name, vir_op) = match op {
                         mir::BinOp::Add | mir::BinOp::AddUnchecked  => ("add", vir::BinOpKind::Add),
                         mir::BinOp::Sub | mir::BinOp::SubUnchecked  => ("sub", vir::BinOpKind::Sub),
 
                         _ => unreachable!()
                     };
+
+                    let ty_in = deps.require_ref::<crate::encoders::TypeEncoder>(
+                        *ty,
+                    ).unwrap();
+
                     let name = vir::vir_format!(vcx, "mir_checkedbinop_{}_{}", op_name, int_name(*ty));
-
-=======
-                MirBuiltinEncoderTask::CheckedBinOp(mir::BinOp::Add | mir::BinOp::AddUnchecked, ty) => {
-                    let ty_in = deps.require_ref::<crate::encoders::TypeEncoder>(
-                        *ty,
-                    ).unwrap();
-
-                    let name = vir::vir_format!(vcx, "mir_checkedbinop_add_{}", int_name(*ty));
                     let arity = UnknownArity::new(vcx.alloc_slice(&[ty_in.snapshot, ty_in.snapshot]));
                     let function = FunctionIdent::new(name, arity);
->>>>>>> 046552a4
                     deps.emit_output_ref::<Self>(task_key.clone(), MirBuiltinEncoderOutputRef {
                         function,
                     });
@@ -235,44 +229,6 @@
                             vcx.tcx.types.bool,
                         ]))),
                     ).unwrap();
-<<<<<<< HEAD
-                    Ok((MirBuiltinEncoderOutput {
-                        function: vcx.alloc(vir::FunctionData {
-                            name,
-                            args: vcx.alloc_slice(&[
-                                vcx.mk_local_decl("arg1", ty_in.snapshot),
-                                vcx.mk_local_decl("arg2", ty_in.snapshot),
-                            ]),
-                            ret: ty_out.snapshot,
-                            pres: &[],
-                            posts: &[],
-                            expr: Some(vcx.mk_func_app(
-                                vir::vir_format!(vcx, "{}_cons", ty_out.snapshot_name),
-                                &[
-                                    vcx.mk_func_app(
-                                        ty_in.from_primitive.unwrap(),
-                                        &[vcx.alloc(vir::ExprData::BinOp(vcx.alloc(vir::BinOpData {
-                                            kind: vir_op,
-                                            lhs: vcx.mk_func_app(
-                                                ty_in.to_primitive.unwrap(),
-                                                &[vcx.mk_local_ex("arg1")],
-                                            ),
-                                            rhs: vcx.mk_func_app(
-                                                ty_in.to_primitive.unwrap(),
-                                                &[vcx.mk_local_ex("arg2")],
-                                            ),
-                                        })))],
-                                    ),
-                                    // TODO: overflow condition!
-                                    vcx.mk_func_app(
-                                        "s_Bool_cons",
-                                        &[&vir::ExprData::Const(&vir::ConstData::Bool(false))],
-                                    ),
-                                ],
-                            )),
-                        }),
-                    }, ()))
-=======
                     let bool_cons = deps.require_ref::<crate::encoders::TypeEncoder>(
                         vcx.tcx.types.bool,
                     ).unwrap().from_fields;
@@ -291,7 +247,7 @@
                                     ty_out.from_fields.unwrap().apply(vcx, &[
                                         ty_in.from_fields.unwrap().apply(vcx, &[vcx.alloc(vir::ExprData::BinOp(
                                             vcx.alloc(vir::BinOpData {
-                                                kind: vir::BinOpKind::Add,
+                                                kind: vir_op,
                                                 lhs: ty_in
                                                     .to_primitive
                                                     .unwrap().apply(vcx, [vcx.mk_local_ex("arg1")]),
@@ -310,7 +266,6 @@
                         },
                         (),
                     ))
->>>>>>> 046552a4
                 }
 
                 other => todo!("{other:?}"),
