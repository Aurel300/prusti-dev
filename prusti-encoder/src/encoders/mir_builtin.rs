use prusti_rustc_interface::{
    middle::ty,
    middle::mir,
};
use task_encoder::{
    TaskEncoder,
    TaskEncoderDependencies,
};
<<<<<<< HEAD
use vir::{UnknownArity, FunctionIdent};
=======
use vir::{UnknownArity, FunctionIdent, CallableIdent};
>>>>>>> 2ac6b644

pub struct MirBuiltinEncoder;

#[derive(Clone, Debug)]
pub enum MirBuiltinEncoderError {
    Unsupported,
}

#[derive(Clone, Copy, Debug, Hash, PartialEq, Eq)]
pub enum MirBuiltinEncoderTask<'tcx> {
    // TODO: which type? input or output? -> best to store both?
    UnOp(ty::Ty<'tcx>, mir::UnOp, ty::Ty<'tcx>),
    // BinOp(mir::BinOp, ty::Ty<'tcx>),
    CheckedBinOp(ty::Ty<'tcx>, mir::BinOp, ty::Ty<'tcx>, ty::Ty<'tcx>),
}

#[derive(Clone, Debug)]
pub struct MirBuiltinEncoderOutputRef<'vir> {
    pub function: FunctionIdent<'vir, UnknownArity<'vir>>,
}
impl<'vir> task_encoder::OutputRefAny<'vir> for MirBuiltinEncoderOutputRef<'vir> {}

#[derive(Clone, Debug)]
pub struct MirBuiltinEncoderOutput<'vir> {
    pub function: vir::Function<'vir>,
}

use std::cell::RefCell;

thread_local! {
    static CACHE: task_encoder::CacheStaticRef<MirBuiltinEncoder> = RefCell::new(Default::default());
}

impl TaskEncoder for MirBuiltinEncoder {
    type TaskDescription<'vir> = MirBuiltinEncoderTask<'vir>;

    type OutputRef<'vir> = MirBuiltinEncoderOutputRef<'vir>;
    type OutputFullLocal<'vir> = MirBuiltinEncoderOutput<'vir>;

    type EncodingError = MirBuiltinEncoderError;

    fn with_cache<'vir, F, R>(f: F) -> R
        where F: FnOnce(&'vir task_encoder::CacheRef<'vir, MirBuiltinEncoder>) -> R,
    {
        CACHE.with(|cache| {
            // SAFETY: the 'vir and 'tcx given to this function will always be
            //   the same (or shorter) than the lifetimes of the VIR arena and
            //   the rustc type context, respectively
            let cache = unsafe { std::mem::transmute(cache) };
            f(cache)
        })
    }

    fn task_to_key<'vir>(task: &Self::TaskDescription<'vir>) -> Self::TaskKey<'vir> {
        task.clone()
    }

    fn do_encode_full<'vir>(
        task_key: &Self::TaskKey<'vir>,
        deps: &mut TaskEncoderDependencies<'vir>,
    ) -> Result<(
        Self::OutputFullLocal<'vir>,
        Self::OutputFullDependency<'vir>,
    ), (
        Self::EncodingError,
        Option<Self::OutputFullDependency<'vir>>,
    )> {
        // TODO: this function is also useful for the type encoder, extract?
        fn int_name<'tcx>(ty: ty::Ty<'tcx>) -> &'static str {
            match ty.kind() {
                ty::TyKind::Bool => "bool",
                ty::TyKind::Int(kind) => kind.name_str(),
                ty::TyKind::Uint(kind) => kind.name_str(),
                _ => unreachable!("non-integer type"),
            }
        }

        vir::with_vcx(|vcx| {
<<<<<<< HEAD
            match *task_key {
                MirBuiltinEncoderTask::UnOp(rvalue_ty, op, operand_ty) => {
                    let e_operand_ty = deps.require_ref::<crate::encoders::TypeEncoder>(
                        operand_ty,
                    ).unwrap();

                    let name = vir::vir_format!(vcx, "mir_unop_{op:?}_{}", int_name(operand_ty));
                    let arity = UnknownArity::new(vcx.alloc_slice(&[e_operand_ty.snapshot]));
=======
            match task_key {
                MirBuiltinEncoderTask::UnOp(mir::UnOp::Not, ty) => {
                    assert_eq!(*ty.kind(), ty::TyKind::Bool);

                    let ty_ref = deps.require_ref::<crate::encoders::TypeEncoder>(
                        *ty,
                    ).unwrap();

                    let name = "mir_unop_not";
                    let ty_s = ty_ref.snapshot;
                    let arity = UnknownArity::new(vcx.alloc_slice(&[ty_s]));
                    let function = FunctionIdent::new(name, arity);
                    deps.emit_output_ref::<Self>(task_key.clone(), MirBuiltinEncoderOutputRef {
                        function,
                    });
                    /* function mir_unop_not(arg: s_Bool): s_Bool {
                        s_Bool$cons(!s_Bool$val(val))
                    } */

                    Ok((MirBuiltinEncoderOutput {
                        function: vcx.alloc(vir::FunctionData {
                            name,
                            args: vcx.alloc_slice(&[vcx.mk_local_decl("arg", ty_s)]),
                            ret: ty_s,
                            pres: &[],
                            posts: &[],
                            expr: Some(
                                ty_ref.expect_prim().prim_to_snap.apply(vcx,
                                    [vcx.alloc(vir::ExprData::UnOp(vcx.alloc(vir::UnOpData {
                                        kind: vir::UnOpKind::Not,
                                        expr:  ty_ref.expect_prim().snap_to_prim.apply(vcx, [vcx.mk_local_ex("arg")])
                                    })))]
                                )
                            ),
                        }),
                    }, ()))
                }

                MirBuiltinEncoderTask::UnOp(mir::UnOp::Neg, ty) => {
                    let ty_out = deps.require_ref::<crate::encoders::TypeEncoder>(
                        *ty,
                    ).unwrap();

                    let name = vir::vir_format!(vcx, "mir_unop_neg_{}", int_name(*ty));
                    let arity = UnknownArity::new(vcx.alloc_slice(&[ty_out.snapshot]));
>>>>>>> 2ac6b644
                    let function = FunctionIdent::new(name, arity);
                    deps.emit_output_ref::<Self>(task_key.clone(), MirBuiltinEncoderOutputRef {
                        function,
                    });

<<<<<<< HEAD
                    let e_rvalue_ty = deps.require_ref::<crate::encoders::TypeEncoder>(
                        rvalue_ty,
                    ).unwrap();
                    Ok((MirBuiltinEncoderOutput {
                        function: vcx.alloc(vir::FunctionData {
                            name,
                            args: vcx.alloc_slice(&[vcx.mk_local_decl("arg", e_operand_ty.snapshot)]),
                            ret: e_rvalue_ty.snapshot,
                            pres: &[],
                            posts: &[],
                            expr: Some(
                                e_rvalue_ty.from_fields.unwrap().apply(vcx,
                                    &[vcx.alloc(vir::ExprData::UnOp(vcx.alloc(vir::UnOpData {
                                        kind: vir::UnOpKind::Not,
                                        expr:  e_operand_ty.to_primitive.unwrap().apply(vcx, [vcx.mk_local_ex("arg")])
                                    })))]
                                )
                            ),
                        }),
                    }, ()))
                }

                // // TODO: should these be two different functions? precondition?
                // MirBuiltinEncoderTask::BinOp(mir::BinOp::Add | mir::BinOp::AddUnchecked, ty) => {
                //     let name = vir::vir_format!(vcx, "mir_binop_add_{}", int_name(*ty));
                //     deps.emit_output_ref::<Self>(task_key.clone(), MirBuiltinEncoderOutputRef {
                //         name,
                //     });

                //     let ty_out = deps.require_ref::<crate::encoders::TypeEncoder>(
                //         *ty,
                //     ).unwrap();
                //     Ok((MirBuiltinEncoderOutput {
                //         function: vcx.alloc(vir::FunctionData {
                //             name,
                //             args: vcx.alloc_slice(&[
                //                 vcx.mk_local_decl("arg1", ty_out.snapshot),
                //                 vcx.mk_local_decl("arg2", ty_out.snapshot),
                //             ]),
                //             ret: ty_out.snapshot,
                //             pres: &[],
                //             posts: &[],
                //             expr: Some(vcx.mk_func_app(
                //                 ty_out.from_primitive.unwrap(),
                //                 &[vcx.alloc(vir::ExprData::BinOp(vcx.alloc(vir::BinOpData {
                //                     kind: vir::BinOpKind::Add,
                //                     lhs: vcx.mk_func_app(
                //                         ty_out.to_primitive.unwrap(),
                //                         &[vcx.mk_local_ex("arg1")],
                //                     ),
                //                     rhs: vcx.mk_func_app(
                //                         ty_out.to_primitive.unwrap(),
                //                         &[vcx.mk_local_ex("arg2")],
                //                     ),
                //                 })))],
                //             )),
                //         }),
                //     }, ()))
                // }

                MirBuiltinEncoderTask::CheckedBinOp(rvalue_ty, op, l_ty, r_ty) => {
                    let e_l_ty = deps.require_ref::<crate::encoders::TypeEncoder>(
                        l_ty,
                    ).unwrap();
                    let e_r_ty = deps.require_ref::<crate::encoders::TypeEncoder>(
                        r_ty,
                    ).unwrap();

                    let name = vir::vir_format!(vcx, "mir_checkedbinop_{op:?}_{}_{}", int_name(l_ty), int_name(r_ty));
                    let arity = UnknownArity::new(vcx.alloc_slice(&[e_l_ty.snapshot, e_r_ty.snapshot]));
=======
                    Ok((
                        MirBuiltinEncoderOutput {
                            function: vcx.alloc(vir::FunctionData {
                                name,
                                args: vcx.alloc_slice(&[vcx.mk_local_decl("arg", ty_out.snapshot)]),
                                ret: ty_out.snapshot,
                                pres: &[],
                                posts: &[],
                                expr: Some(
                                    ty_out.expect_prim().prim_to_snap.apply(vcx, [vcx.alloc(vir::ExprData::UnOp(
                                        vcx.alloc(vir::UnOpData {
                                            kind: vir::UnOpKind::Neg,
                                            expr: ty_out
                                                .expect_prim()
                                                .snap_to_prim.apply(vcx, [vcx.mk_local_ex("arg")]),
                                        }),
                                    ))]),
                                ),
                            }),
                        },
                        (),
                    ))
                }

                // TODO: should these be two different functions? precondition?
                MirBuiltinEncoderTask::BinOp(mir::BinOp::Add | mir::BinOp::AddUnchecked, ty) => {
                    let ty_out = deps.require_ref::<crate::encoders::TypeEncoder>(
                        *ty,
                    ).unwrap();

                    let name = vir::vir_format!(vcx, "mir_binop_add_{}", int_name(*ty));
                    let arity = UnknownArity::new(vcx.alloc_slice(&[ty_out.snapshot, ty_out.snapshot]));
                    let function = FunctionIdent::new(name, arity);
                    deps.emit_output_ref::<Self>(task_key.clone(), MirBuiltinEncoderOutputRef {
                        function,
                    });

                    Ok((
                        MirBuiltinEncoderOutput {
                            function: vcx.alloc(vir::FunctionData {
                                name,
                                args: vcx.alloc_slice(&[
                                    vcx.mk_local_decl("arg1", ty_out.snapshot),
                                    vcx.mk_local_decl("arg2", ty_out.snapshot),
                                ]),
                                ret: ty_out.snapshot,
                                pres: &[],
                                posts: &[],
                                expr: Some(
                                    ty_out.expect_prim().prim_to_snap.apply(vcx, [vcx.alloc(vir::ExprData::BinOp(
                                        vcx.alloc(vir::BinOpData {
                                            kind: vir::BinOpKind::Add,
                                            lhs: ty_out
                                                .expect_prim()
                                                .snap_to_prim.apply(vcx, [vcx.mk_local_ex("arg1")]),
                                            rhs: ty_out
                                                .expect_prim()
                                                .snap_to_prim.apply(vcx, [vcx.mk_local_ex("arg2")]),
                                        }),
                                    ))]),
                                ),
                            }),
                        },
                        (),
                    ))
                }

                MirBuiltinEncoderTask::CheckedBinOp(mir::BinOp::Add | mir::BinOp::AddUnchecked, ty) => {
                    let ty_in = deps.require_ref::<crate::encoders::TypeEncoder>(
                        *ty,
                    ).unwrap();

                    let name = vir::vir_format!(vcx, "mir_checkedbinop_add_{}", int_name(*ty));
                    let arity = UnknownArity::new(vcx.alloc_slice(&[ty_in.snapshot, ty_in.snapshot]));
>>>>>>> 2ac6b644
                    let function = FunctionIdent::new(name, arity);
                    deps.emit_output_ref::<Self>(task_key.clone(), MirBuiltinEncoderOutputRef {
                        function,
                    });

<<<<<<< HEAD
                    let bool_cons = deps.require_ref::<crate::encoders::TypeEncoder>(
                        vcx.tcx.types.bool,
                    ).unwrap().from_fields;
                    let e_rvalue_ty = deps.require_ref::<crate::encoders::TypeEncoder>(
                        rvalue_ty,
                    ).unwrap();
                    // The result of a checked add will always be `(T, bool)`, get the `T` type
                    let rvalue_pure_ty = rvalue_ty.tuple_fields()[0];
                    let e_rvalue_pure_ty = deps.require_ref::<crate::encoders::TypeEncoder>(
                        rvalue_pure_ty,
                    ).unwrap();

                    Ok((MirBuiltinEncoderOutput {
                        function: vcx.alloc(vir::FunctionData {
                            name,
                            args: vcx.alloc_slice(&[
                                vcx.mk_local_decl("arg1", e_l_ty.snapshot),
                                vcx.mk_local_decl("arg2", e_r_ty.snapshot),
                            ]),
                            ret: e_rvalue_ty.snapshot,
                            pres: &[],
                            posts: &[],
                            expr: Some(e_rvalue_ty.from_fields.unwrap().apply(vcx,
                                &[
                                    e_rvalue_pure_ty.from_fields.unwrap().apply(vcx,
                                        &[vcx.alloc(vir::ExprData::BinOp(vcx.alloc(vir::BinOpData {
                                            kind: vir::BinOpKind::from(op),
                                            lhs: e_l_ty.to_primitive.unwrap().apply(vcx,
                                                [vcx.mk_local_ex("arg1")],
                                            ),
                                            rhs: e_r_ty.to_primitive.unwrap().apply(vcx,
                                                [vcx.mk_local_ex("arg2")],
                                            ),
                                        })))],
                                    ),
                                    // TODO: overflow condition!
                                    vcx.mk_func_app(
                                        "s_Bool_cons",
                                        &[&vir::ExprData::Const(&vir::ConstData::Bool(false))],
                                    ),
                                ],
                            )),
                        }),
                    }, ()))
=======
                    let ty_out = deps.require_ref::<crate::encoders::TypeEncoder>(
                        vcx.tcx.mk_ty_from_kind(ty::TyKind::Tuple(vcx.tcx.mk_type_list(&[
                            *ty,
                            vcx.tcx.types.bool,
                        ]))),
                    ).unwrap();
                    let bool_cons = deps.require_ref::<crate::encoders::TypeEncoder>(
                        vcx.tcx.types.bool,
                    ).unwrap().expect_prim().prim_to_snap;
                    Ok((
                        MirBuiltinEncoderOutput {
                            function: vcx.alloc(vir::FunctionData {
                                name,
                                args: vcx.alloc_slice(&[
                                    vcx.mk_local_decl("arg1", ty_in.snapshot),
                                    vcx.mk_local_decl("arg2", ty_in.snapshot),
                                ]),
                                ret: ty_out.snapshot,
                                pres: &[],
                                posts: &[],
                                expr: Some(
                                    ty_out.expect_structlike().field_snaps_to_snap.apply(vcx, &[
                                        ty_in.expect_prim().prim_to_snap.apply(vcx, [vcx.alloc(vir::ExprData::BinOp(
                                            vcx.alloc(vir::BinOpData {
                                                kind: vir::BinOpKind::Add,
                                                lhs: ty_in
                                                    .expect_prim()
                                                    .snap_to_prim.apply(vcx, [vcx.mk_local_ex("arg1")]),
                                                rhs: ty_in
                                                    .expect_prim()
                                                    .snap_to_prim.apply(vcx, [vcx.mk_local_ex("arg2")]),
                                            }),
                                        ))]),
                                        // TODO: overflow condition!
                                        bool_cons.apply(vcx, [&vir::ExprData::Const(&vir::ConstData::Bool(
                                            false,
                                        ))]),
                                    ]),
                                ),
                            }),
                        },
                        (),
                    ))
>>>>>>> 2ac6b644
                }

                other => todo!("{other:?}"),
            }

        })
    }
}<|MERGE_RESOLUTION|>--- conflicted
+++ resolved
@@ -6,11 +6,7 @@
     TaskEncoder,
     TaskEncoderDependencies,
 };
-<<<<<<< HEAD
-use vir::{UnknownArity, FunctionIdent};
-=======
 use vir::{UnknownArity, FunctionIdent, CallableIdent};
->>>>>>> 2ac6b644
 
 pub struct MirBuiltinEncoder;
 
@@ -89,7 +85,6 @@
         }
 
         vir::with_vcx(|vcx| {
-<<<<<<< HEAD
             match *task_key {
                 MirBuiltinEncoderTask::UnOp(rvalue_ty, op, operand_ty) => {
                     let e_operand_ty = deps.require_ref::<crate::encoders::TypeEncoder>(
@@ -98,59 +93,11 @@
 
                     let name = vir::vir_format!(vcx, "mir_unop_{op:?}_{}", int_name(operand_ty));
                     let arity = UnknownArity::new(vcx.alloc_slice(&[e_operand_ty.snapshot]));
-=======
-            match task_key {
-                MirBuiltinEncoderTask::UnOp(mir::UnOp::Not, ty) => {
-                    assert_eq!(*ty.kind(), ty::TyKind::Bool);
-
-                    let ty_ref = deps.require_ref::<crate::encoders::TypeEncoder>(
-                        *ty,
-                    ).unwrap();
-
-                    let name = "mir_unop_not";
-                    let ty_s = ty_ref.snapshot;
-                    let arity = UnknownArity::new(vcx.alloc_slice(&[ty_s]));
                     let function = FunctionIdent::new(name, arity);
                     deps.emit_output_ref::<Self>(task_key.clone(), MirBuiltinEncoderOutputRef {
                         function,
                     });
-                    /* function mir_unop_not(arg: s_Bool): s_Bool {
-                        s_Bool$cons(!s_Bool$val(val))
-                    } */
-
-                    Ok((MirBuiltinEncoderOutput {
-                        function: vcx.alloc(vir::FunctionData {
-                            name,
-                            args: vcx.alloc_slice(&[vcx.mk_local_decl("arg", ty_s)]),
-                            ret: ty_s,
-                            pres: &[],
-                            posts: &[],
-                            expr: Some(
-                                ty_ref.expect_prim().prim_to_snap.apply(vcx,
-                                    [vcx.alloc(vir::ExprData::UnOp(vcx.alloc(vir::UnOpData {
-                                        kind: vir::UnOpKind::Not,
-                                        expr:  ty_ref.expect_prim().snap_to_prim.apply(vcx, [vcx.mk_local_ex("arg")])
-                                    })))]
-                                )
-                            ),
-                        }),
-                    }, ()))
-                }
-
-                MirBuiltinEncoderTask::UnOp(mir::UnOp::Neg, ty) => {
-                    let ty_out = deps.require_ref::<crate::encoders::TypeEncoder>(
-                        *ty,
-                    ).unwrap();
-
-                    let name = vir::vir_format!(vcx, "mir_unop_neg_{}", int_name(*ty));
-                    let arity = UnknownArity::new(vcx.alloc_slice(&[ty_out.snapshot]));
->>>>>>> 2ac6b644
-                    let function = FunctionIdent::new(name, arity);
-                    deps.emit_output_ref::<Self>(task_key.clone(), MirBuiltinEncoderOutputRef {
-                        function,
-                    });
-
-<<<<<<< HEAD
+
                     let e_rvalue_ty = deps.require_ref::<crate::encoders::TypeEncoder>(
                         rvalue_ty,
                     ).unwrap();
@@ -221,88 +168,11 @@
 
                     let name = vir::vir_format!(vcx, "mir_checkedbinop_{op:?}_{}_{}", int_name(l_ty), int_name(r_ty));
                     let arity = UnknownArity::new(vcx.alloc_slice(&[e_l_ty.snapshot, e_r_ty.snapshot]));
-=======
-                    Ok((
-                        MirBuiltinEncoderOutput {
-                            function: vcx.alloc(vir::FunctionData {
-                                name,
-                                args: vcx.alloc_slice(&[vcx.mk_local_decl("arg", ty_out.snapshot)]),
-                                ret: ty_out.snapshot,
-                                pres: &[],
-                                posts: &[],
-                                expr: Some(
-                                    ty_out.expect_prim().prim_to_snap.apply(vcx, [vcx.alloc(vir::ExprData::UnOp(
-                                        vcx.alloc(vir::UnOpData {
-                                            kind: vir::UnOpKind::Neg,
-                                            expr: ty_out
-                                                .expect_prim()
-                                                .snap_to_prim.apply(vcx, [vcx.mk_local_ex("arg")]),
-                                        }),
-                                    ))]),
-                                ),
-                            }),
-                        },
-                        (),
-                    ))
-                }
-
-                // TODO: should these be two different functions? precondition?
-                MirBuiltinEncoderTask::BinOp(mir::BinOp::Add | mir::BinOp::AddUnchecked, ty) => {
-                    let ty_out = deps.require_ref::<crate::encoders::TypeEncoder>(
-                        *ty,
-                    ).unwrap();
-
-                    let name = vir::vir_format!(vcx, "mir_binop_add_{}", int_name(*ty));
-                    let arity = UnknownArity::new(vcx.alloc_slice(&[ty_out.snapshot, ty_out.snapshot]));
                     let function = FunctionIdent::new(name, arity);
                     deps.emit_output_ref::<Self>(task_key.clone(), MirBuiltinEncoderOutputRef {
                         function,
                     });
 
-                    Ok((
-                        MirBuiltinEncoderOutput {
-                            function: vcx.alloc(vir::FunctionData {
-                                name,
-                                args: vcx.alloc_slice(&[
-                                    vcx.mk_local_decl("arg1", ty_out.snapshot),
-                                    vcx.mk_local_decl("arg2", ty_out.snapshot),
-                                ]),
-                                ret: ty_out.snapshot,
-                                pres: &[],
-                                posts: &[],
-                                expr: Some(
-                                    ty_out.expect_prim().prim_to_snap.apply(vcx, [vcx.alloc(vir::ExprData::BinOp(
-                                        vcx.alloc(vir::BinOpData {
-                                            kind: vir::BinOpKind::Add,
-                                            lhs: ty_out
-                                                .expect_prim()
-                                                .snap_to_prim.apply(vcx, [vcx.mk_local_ex("arg1")]),
-                                            rhs: ty_out
-                                                .expect_prim()
-                                                .snap_to_prim.apply(vcx, [vcx.mk_local_ex("arg2")]),
-                                        }),
-                                    ))]),
-                                ),
-                            }),
-                        },
-                        (),
-                    ))
-                }
-
-                MirBuiltinEncoderTask::CheckedBinOp(mir::BinOp::Add | mir::BinOp::AddUnchecked, ty) => {
-                    let ty_in = deps.require_ref::<crate::encoders::TypeEncoder>(
-                        *ty,
-                    ).unwrap();
-
-                    let name = vir::vir_format!(vcx, "mir_checkedbinop_add_{}", int_name(*ty));
-                    let arity = UnknownArity::new(vcx.alloc_slice(&[ty_in.snapshot, ty_in.snapshot]));
->>>>>>> 2ac6b644
-                    let function = FunctionIdent::new(name, arity);
-                    deps.emit_output_ref::<Self>(task_key.clone(), MirBuiltinEncoderOutputRef {
-                        function,
-                    });
-
-<<<<<<< HEAD
                     let bool_cons = deps.require_ref::<crate::encoders::TypeEncoder>(
                         vcx.tcx.types.bool,
                     ).unwrap().from_fields;
@@ -347,51 +217,6 @@
                             )),
                         }),
                     }, ()))
-=======
-                    let ty_out = deps.require_ref::<crate::encoders::TypeEncoder>(
-                        vcx.tcx.mk_ty_from_kind(ty::TyKind::Tuple(vcx.tcx.mk_type_list(&[
-                            *ty,
-                            vcx.tcx.types.bool,
-                        ]))),
-                    ).unwrap();
-                    let bool_cons = deps.require_ref::<crate::encoders::TypeEncoder>(
-                        vcx.tcx.types.bool,
-                    ).unwrap().expect_prim().prim_to_snap;
-                    Ok((
-                        MirBuiltinEncoderOutput {
-                            function: vcx.alloc(vir::FunctionData {
-                                name,
-                                args: vcx.alloc_slice(&[
-                                    vcx.mk_local_decl("arg1", ty_in.snapshot),
-                                    vcx.mk_local_decl("arg2", ty_in.snapshot),
-                                ]),
-                                ret: ty_out.snapshot,
-                                pres: &[],
-                                posts: &[],
-                                expr: Some(
-                                    ty_out.expect_structlike().field_snaps_to_snap.apply(vcx, &[
-                                        ty_in.expect_prim().prim_to_snap.apply(vcx, [vcx.alloc(vir::ExprData::BinOp(
-                                            vcx.alloc(vir::BinOpData {
-                                                kind: vir::BinOpKind::Add,
-                                                lhs: ty_in
-                                                    .expect_prim()
-                                                    .snap_to_prim.apply(vcx, [vcx.mk_local_ex("arg1")]),
-                                                rhs: ty_in
-                                                    .expect_prim()
-                                                    .snap_to_prim.apply(vcx, [vcx.mk_local_ex("arg2")]),
-                                            }),
-                                        ))]),
-                                        // TODO: overflow condition!
-                                        bool_cons.apply(vcx, [&vir::ExprData::Const(&vir::ConstData::Bool(
-                                            false,
-                                        ))]),
-                                    ]),
-                                ),
-                            }),
-                        },
-                        (),
-                    ))
->>>>>>> 2ac6b644
                 }
 
                 other => todo!("{other:?}"),
