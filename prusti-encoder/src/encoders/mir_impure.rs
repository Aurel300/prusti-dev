--- conflicted
+++ resolved
@@ -81,10 +81,6 @@
                 method_name,
             });
 
-<<<<<<< HEAD
-            let local_def_id = def_id.expect_local();           
-            let body = vcx.body.borrow_mut().load_local_mir(local_def_id);
-=======
             let local_defs = deps.require_local::<crate::encoders::local_def::MirLocalDefEncoder>(
                 def_id,
             ).unwrap();
@@ -95,7 +91,6 @@
 
             let local_def_id = def_id.expect_local();           
             let body = vcx.body.borrow_mut().get_impure_fn_body_identity(local_def_id);
->>>>>>> 4a91d62c
             // let body = vcx.tcx.mir_promoted(local_def_id).0.borrow();
 
             //let ssa_analysis = SsaAnalysis::analyse(&body);
@@ -166,9 +161,8 @@
             posts.push(local_defs.locals[mir::RETURN_PLACE].impure_pred);
             posts.extend(spec_posts);
 
-<<<<<<< HEAD
              // TODO: dedup with mir_pure
-             let attrs = vcx.tcx.get_attrs_unchecked(*def_id);
+             let attrs = vcx.tcx.get_attrs_unchecked(def_id);
              let is_trusted = attrs
                  .iter()
                  .filter(|attr| !attr.is_doc_comment())
@@ -189,7 +183,7 @@
                     local_decls: &body.local_decls,
                     //ssa_analysis,
                     fpcs_analysis,
-                    local_types,
+                    local_defs,
     
                     tmp_ctr: 0,
     
@@ -208,23 +202,6 @@
                 }));
 
                 Some(vcx.alloc_slice(&visitor.encoded_blocks))
-=======
-            let mut visitor = EncoderVisitor {
-                vcx,
-                deps,
-                local_decls: &body.local_decls,
-                //ssa_analysis,
-                fpcs_analysis,
-                local_defs,
-
-                tmp_ctr: 0,
-
-                current_fpcs: None,
-
-                current_stmts: None,
-                current_terminator: None,
-                encoded_blocks,
->>>>>>> 4a91d62c
             };
 
             Ok((MirImpureEncoderOutput {
@@ -864,8 +841,7 @@
                     && item.path.segments[1].ident.as_str() == "pure"
                 );
 
-<<<<<<< HEAD
-                let dest = self.encode_place(destination);
+                let dest = self.encode_place(Place::from(*destination));
                 let call_args = args.iter().map(|op| if let mir::Operand::Constant(box constant) = op {
                         let ty_out = self.deps.require_ref::<crate::encoders::TypeEncoder>(
                             constant.ty(),
@@ -909,18 +885,18 @@
 
                     let pure_func_app = self.vcx.mk_func_app(pure_func_name, &func_args);
 
-                    let method_reassign = {
-                        //TODO: can we get the method_reassign is a better way? Maybe from the MirFunctionEncoder?
-                        let body = self.vcx.body.borrow_mut().load_local_mir(func_def_id.expect_local());
+                    let method_assign = {
+                        //TODO: can we get the method_assigns is a better way? Maybe from the MirFunctionEncoder?
+                        let body = self.vcx.body.borrow_mut().get_impure_fn_body_identity(func_def_id.expect_local());
                         let return_type = self.deps
                             .require_ref::<crate::encoders::TypeEncoder>(body.return_ty())
                             .unwrap();
-                        return_type.method_reassign
+                        return_type.method_assign
                     };
 
                     self.stmt(vir::StmtData::MethodCall(self.vcx.alloc(vir::MethodCallData {
                         targets: &[],
-                        method: method_reassign,
+                        method: method_assign,
                         args: self.vcx.alloc_slice(&[dest, pure_func_app]),
                     })));
                 }
@@ -939,16 +915,6 @@
                     })));
                 }
 
-=======
-                let destination = self.encode_place(Place::from(*destination));
-                let args = args.iter().map(|op| self.encode_operand(op));
-                let args: Vec<_> = std::iter::once(destination).chain(args).collect();
-                self.stmt(vir::StmtData::MethodCall(self.vcx.alloc(vir::MethodCallData {
-                    targets: &[],
-                    method: func_out.method_name,
-                    args: self.vcx.alloc_slice(&args),
-                })));
->>>>>>> 4a91d62c
                 self.vcx.alloc(vir::TerminatorStmtData::Goto(
                     self.vcx.alloc(vir::CfgBlockLabelData::BasicBlock(target.unwrap().as_usize())),
                 ))
