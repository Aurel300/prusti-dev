use prusti_rustc_interface::{
    middle::{mir, ty},
    span::def_id::DefId,
};
use mir_state_analysis::{
    free_pcs::{FreePcsAnalysis, FreePcsBasicBlock, RepackOp, CapabilityKind}, utils::Place,
};
//use mir_ssa_analysis::{
//    SsaAnalysis,
//};
use task_encoder::{
    TaskEncoder,
    TaskEncoderDependencies,
};

pub struct MirImpureEncoder;

#[derive(Clone, Debug)]
pub enum MirImpureEncoderError {
    Unsupported,
}

#[derive(Clone, Debug)]
pub struct MirImpureEncoderOutputRef<'vir> {
    pub method_name: &'vir str,
}
impl<'vir> task_encoder::OutputRefAny<'vir> for MirImpureEncoderOutputRef<'vir> {}

#[derive(Clone, Debug)]
pub struct MirImpureEncoderOutput<'vir> {
    pub method: vir::Method<'vir>,
}

use std::cell::RefCell;
thread_local! {
    static CACHE: task_encoder::CacheStaticRef<MirImpureEncoder> = RefCell::new(Default::default());
}

const ENCODE_REACH_BB: bool = false;

impl TaskEncoder for MirImpureEncoder {
    // TODO: local def id (+ promoted, substs, etc)
    type TaskDescription<'vir> = DefId;

    type OutputRef<'vir> = MirImpureEncoderOutputRef<'vir>;
    type OutputFullLocal<'vir> = MirImpureEncoderOutput<'vir>;

    type EncodingError = MirImpureEncoderError;

    fn with_cache<'vir, F, R>(f: F) -> R
        where F: FnOnce(&'vir task_encoder::CacheRef<'vir, MirImpureEncoder>) -> R,
    {
        CACHE.with(|cache| {
            // SAFETY: the 'vir and 'tcx given to this function will always be
            //   the same (or shorter) than the lifetimes of the VIR arena and
            //   the rustc type context, respectively
            let cache = unsafe { std::mem::transmute(cache) };
            f(cache)
        })
    }

    fn task_to_key<'vir>(task: &Self::TaskDescription<'vir>) -> Self::TaskKey<'vir> {
        *task
    }

    fn do_encode_full<'vir>(
        task_key: &Self::TaskKey<'vir>,
        deps: &mut TaskEncoderDependencies<'vir>,
    ) -> Result<(
        Self::OutputFullLocal<'vir>,
        Self::OutputFullDependency<'vir>,
    ), (
        Self::EncodingError,
        Option<Self::OutputFullDependency<'vir>>,
    )> {
        use mir::visit::Visitor;
        vir::with_vcx(|vcx| {
            let def_id = *task_key;
            let method_name = vir::vir_format!(vcx, "m_{}", vcx.tcx.item_name(def_id));
            deps.emit_output_ref::<Self>(def_id, MirImpureEncoderOutputRef {
                method_name,
            });

<<<<<<< HEAD
            let local_def_id = def_id.expect_local();           
            let body = vcx.body.borrow_mut().load_local_mir(local_def_id);
=======
            let local_defs = deps.require_local::<crate::encoders::local_def::MirLocalDefEncoder>(
                def_id,
            ).unwrap();
            let spec = deps.require_local::<crate::encoders::pure::spec::MirSpecEncoder>(
                (def_id, false)
            ).unwrap();
            let (spec_pres, spec_posts) = (spec.pres, spec.posts);

            let local_def_id = def_id.expect_local();           
            let body = vcx.body.borrow_mut().get_impure_fn_body_identity(local_def_id);
>>>>>>> 4a91d62c
            // let body = vcx.tcx.mir_promoted(local_def_id).0.borrow();

            //let ssa_analysis = SsaAnalysis::analyse(&body);

            let fpcs_analysis = mir_state_analysis::run_free_pcs(&body, vcx.tcx);

            let block_count = body.basic_blocks.len();

            // Argument count for the Viper method:
            // - one (`Ref`) for the return place;
            // - one (`Ref`) for each MIR argument.
            //
            // Note that the return place is modelled as an argument of the
            // Viper method. This corresponds to an execution model where the
            // method can return data to the caller without a copy--it directly
            // modifies a place provided by the caller.
            //
            // TODO: type parameters
            let arg_count = 1 + 1 * body.arg_count;

            // Local count for the Viper method:
            // - one for each basic block;
            // - one (`Ref`) for each non-argument, non-return local.
            let _local_count = block_count + 1 * (body.local_decls.len() - body.arg_count - 1);

            let mut encoded_blocks = Vec::with_capacity(
                // extra blocks: Start, End
                2 + block_count,
            );
            let mut start_stmts = Vec::new();
            for local in (body.arg_count + 1..body.local_decls.len()).map(mir::Local::from) {
                let name_p = local_defs.locals[local].local.name;
                start_stmts.push(vcx.alloc(vir::StmtData::LocalDecl(
                    vir::vir_local_decl! { vcx; [name_p] : Ref },
                    None,
                )))
            }
            if ENCODE_REACH_BB {
                start_stmts.extend((0..block_count)
                    .map(|block| {
                        let name = vir::vir_format!(vcx, "_reach_bb{block}");
                        vcx.alloc(vir::StmtData::LocalDecl(
                            vir::vir_local_decl! { vcx; [name] : Bool },
                            Some(vcx.alloc(vir::ExprData::Todo("false"))),
                        ))
                    }));
            }
            encoded_blocks.push(vcx.alloc(vir::CfgBlockData {
                label: vcx.alloc(vir::CfgBlockLabelData::Start),
                stmts: vcx.alloc_slice(&start_stmts),
                terminator: vcx.alloc(vir::TerminatorStmtData::Goto(
                    vcx.alloc(vir::CfgBlockLabelData::BasicBlock(0)),
                )),
            }));

            let mut pres = Vec::new(); // TODO: capacity
            let mut args = Vec::with_capacity(arg_count * 2);
            for arg_idx in 0..=body.arg_count {
                let name_p = local_defs.locals[arg_idx.into()].local.name;
                args.push(vir::vir_local_decl! { vcx; [name_p] : Ref });
                if arg_idx != 0 {
                    pres.push(local_defs.locals[arg_idx.into()].impure_pred);
                }
            }
            pres.extend(spec_pres);

            let mut posts = Vec::new(); // TODO: capacity
            posts.push(local_defs.locals[mir::RETURN_PLACE].impure_pred);
            posts.extend(spec_posts);

<<<<<<< HEAD
             // TODO: dedup with mir_pure
             let attrs = vcx.tcx.get_attrs_unchecked(*def_id);
             let is_trusted = attrs
                 .iter()
                 .filter(|attr| !attr.is_doc_comment())
                 .map(|attr| attr.get_normal_item())
                 .any(|item| {
                     item.path.segments.len() == 2
                         && item.path.segments[0].ident.as_str() == "prusti"
                         && item.path.segments[1].ident.as_str() == "trusted"
                 });
                
            let blocks = if is_trusted {
                None
            }
            else {
                let mut visitor = EncoderVisitor {
                    vcx,
                    deps,
                    local_decls: &body.local_decls,
                    //ssa_analysis,
                    fpcs_analysis,
                    local_types,
    
                    tmp_ctr: 0,
    
                    current_fpcs: None,
    
                    current_stmts: None,
                    current_terminator: None,
                    encoded_blocks,
                };
                visitor.visit_body(&body);
    
                visitor.encoded_blocks.push(vcx.alloc(vir::CfgBlockData {
                    label: vcx.alloc(vir::CfgBlockLabelData::End),
                    stmts: &[],
                    terminator: vcx.alloc(vir::TerminatorStmtData::Exit),
                }));

                Some(vcx.alloc_slice(&visitor.encoded_blocks))
=======
            let mut visitor = EncoderVisitor {
                vcx,
                deps,
                local_decls: &body.local_decls,
                //ssa_analysis,
                fpcs_analysis,
                local_defs,

                tmp_ctr: 0,

                current_fpcs: None,

                current_stmts: None,
                current_terminator: None,
                encoded_blocks,
>>>>>>> 4a91d62c
            };

            Ok((MirImpureEncoderOutput {
                method: vcx.alloc(vir::MethodData {
                    name: method_name,
                    args: vcx.alloc_slice(&args),
                    rets: &[],
                    pres: vcx.alloc_slice(&pres),
                    posts: vcx.alloc_slice(&posts),
                    blocks,
                }),
            }, ()))
        })
    }
}

struct EncoderVisitor<'vir, 'enc>
    where 'vir: 'enc
{
    vcx: &'vir vir::VirCtxt<'vir>,
    deps: &'enc mut TaskEncoderDependencies<'vir>,
    local_decls: &'enc mir::LocalDecls<'vir>,
    //ssa_analysis: SsaAnalysis,
    fpcs_analysis: FreePcsAnalysis<'enc, 'vir>,
    local_defs: crate::encoders::local_def::MirLocalDefEncoderOutput<'vir>,

    tmp_ctr: usize,

    // for the current basic block
    current_fpcs: Option<FreePcsBasicBlock<'vir>>,

    current_stmts: Option<Vec<vir::Stmt<'vir>>>,
    current_terminator: Option<vir::TerminatorStmt<'vir>>,

    encoded_blocks: Vec<vir::CfgBlock<'vir>>, // TODO: use IndexVec ?
}

impl<'vir, 'enc> EncoderVisitor<'vir, 'enc> {
    fn stmt(&mut self, stmt: vir::StmtData<'vir>) {
        self.current_stmts
            .as_mut()
            .unwrap()
            .push(self.vcx.alloc(stmt));
    }

    fn project_one(
        &mut self,
        base: vir::Expr<'vir>,
        ty_out: crate::encoders::TypeEncoderOutputRef<'vir>,
        projection: mir::PlaceElem<'vir>,
    ) -> (vir::Expr<'vir>, crate::encoders::TypeEncoderOutputRef<'vir>) {
        match projection {
            mir::ProjectionElem::Field(f, ty) => {
                let ty_out_struct = ty_out.expect_structlike();
                let field_ty_out = self.deps.require_ref::<crate::encoders::TypeEncoder>(
                    ty,
                ).unwrap();
                (self.vcx.mk_func_app(
                    ty_out_struct.field_projection_p[f.as_usize()],
                    &[base],
                ), field_ty_out)
            }
            _ => panic!("unsupported projection"),
        }
    }

    fn project(
        &mut self,
        base: vir::Expr<'vir>,
        ty_out: crate::encoders::TypeEncoderOutputRef<'vir>,
        projection: &'vir [mir::PlaceElem<'vir>],
    ) -> (vir::Expr<'vir>, crate::encoders::TypeEncoderOutputRef<'vir>) {
        projection.iter()
            .fold((base, ty_out), |(base, ty_out), proj| self.project_one(base, ty_out, *proj))
    }

    /*
    fn project_fields(
        &mut self,
        mut ty_out: crate::encoders::TypeEncoderOutputRef<'vir>,
        projection: &'vir ty::List<mir::PlaceElem<'vir>>
    ) -> &'vir [&'vir str] {
        let mut ret = vec![];
        for proj in projection {
            match proj {
                mir::ProjectionElem::Field(f, ty) => {
                    let ty_out_struct = ty_out.expect_structlike();
                    let field_ty_out = self.deps.require_ref::<crate::encoders::TypeEncoder>(
                        ty,
                    ).unwrap();
                    ret.push();
                    ty_out = field_ty_out;
                }
                _ => panic!("unsupported projection"),
            }
        }
        ret
        self.vcx.alloc_slice(&projection.iter()
            .map(|proj| match proj {
            }).collect::<Vec<_>>())

        projection.iter()
            .fold((base, ty_out), |(base, ty_out), proj| match proj {
                mir::ProjectionElem::Field(f, ty) => {
                    let ty_out_struct = ty_out.expect_structlike();
                    let field_ty_out = self.deps.require_ref::<crate::encoders::TypeEncoder>(
                        ty,
                    ).unwrap();
                    (self.vcx.mk_func_app(
                        ty_out_struct.field_projection_p[f.as_usize()],
                        &[base],
                    ), field_ty_out)
                }
                _ => panic!("unsupported projection"),
            }).0
    }
    */

    fn fpcs_location(
        &mut self,
        location: mir::Location,
    ) {
        let repacks = self.current_fpcs.as_ref().unwrap().statements[location.statement_index].repacks.clone();

        self.stmt(vir::StmtData::Comment(format!("repacks {:?}", repacks).leak()));


        for repack_op in repacks {
            match repack_op {
                RepackOp::Expand(place, _target, capability_kind)
                | RepackOp::Collapse(place, _target, capability_kind) => {
                    if matches!(capability_kind, CapabilityKind::Write) {
                        // Collapsing an already exhaled place is a no-op
                        // TODO: unless it's through a Ref I imagine?
                        assert!(matches!(repack_op, RepackOp::Collapse(..)));
                        return;
                    }
                    let place_ty = place.ty(self.local_decls, self.vcx.tcx);
                    assert!(place_ty.variant_index.is_none());

                    let place_ty_out = self.deps.require_ref::<crate::encoders::TypeEncoder>(
                        place_ty.ty,
                    ).unwrap();

                    let ref_p = self.encode_place(place);
                    if matches!(repack_op, mir_state_analysis::free_pcs::RepackOp::Expand(..)) {
                        self.stmt(vir::StmtData::Unfold(self.vcx.alloc(vir::PredicateAppData {
                            target: place_ty_out.predicate_name,
                            args: self.vcx.alloc_slice(&[
                                ref_p,
                            ]),
                        })));
                    } else {
                        self.stmt(vir::StmtData::Fold(self.vcx.alloc(vir::PredicateAppData {
                            target: place_ty_out.predicate_name,
                            args: self.vcx.alloc_slice(&[
                                ref_p,
                            ]),
                        })));
                    }
                }
                RepackOp::Weaken(place, CapabilityKind::Exclusive, CapabilityKind::Write) => {
                    let place_ty = place.ty(self.local_decls, self.vcx.tcx);
                    assert!(place_ty.variant_index.is_none());

                    let place_ty_out = self.deps.require_ref::<crate::encoders::TypeEncoder>(
                        place_ty.ty,
                    ).unwrap();

                    let ref_p = self.encode_place(place);
                    self.stmt(vir::StmtData::Exhale(self.vcx.alloc(vir::ExprData::PredicateApp(self.vcx.alloc(vir::PredicateAppData {
                        target: place_ty_out.predicate_name,
                        args: self.vcx.alloc_slice(&[
                            ref_p,
                        ]),
                    })))));
                }
                unsupported_op => panic!("unsupported repack op: {unsupported_op:?}"),
            }
        }
    }

    fn encode_operand_snap(
        &mut self,
        operand: &mir::Operand<'vir>,
    ) -> vir::Expr<'vir> {
        match operand {
            &mir::Operand::Move(source) => {
                let place_ty = source.ty(self.local_decls, self.vcx.tcx);
                assert!(place_ty.variant_index.is_none()); // TODO
                let ty_out = self.deps.require_ref::<crate::encoders::TypeEncoder>(
                    place_ty.ty,
                ).unwrap();
                let place_exp = self.encode_place(Place::from(source));
                let snap_val = self.vcx.mk_func_app(ty_out.function_snap, &[place_exp]);

                let tmp_exp = self.new_tmp(ty_out.snapshot).1;
                self.stmt(vir::StmtData::PureAssign(self.vcx.alloc(vir::PureAssignData {
                    lhs: tmp_exp,
                    rhs: snap_val,
                })));
                self.stmt(vir::StmtData::Exhale(self.vcx.alloc(vir::ExprData::PredicateApp(self.vcx.alloc(vir::PredicateAppData {
                    target: ty_out.predicate_name,
                    args: self.vcx.alloc_slice(&[place_exp]),
                })))));
                tmp_exp
            }
            &mir::Operand::Copy(source) => {
                let place_ty = source.ty(self.local_decls, self.vcx.tcx);
                assert!(place_ty.variant_index.is_none()); // TODO
                let ty_out = self.deps.require_ref::<crate::encoders::TypeEncoder>(
                    place_ty.ty,
                ).unwrap();
                self.vcx.mk_func_app(ty_out.function_snap, &[self.encode_place(Place::from(source))])
            }
            mir::Operand::Constant(box constant) => self.encode_constant(constant),
        }
    }

    fn encode_operand(
        &mut self,
        operand: &mir::Operand<'vir>,
    ) -> vir::Expr<'vir> {
        let (snap_val, ty_out) = match operand {
            &mir::Operand::Move(source) => return self.encode_place(Place::from(source)),
            &mir::Operand::Copy(source) => {
                let place_ty = source.ty(self.local_decls, self.vcx.tcx);
                assert!(place_ty.variant_index.is_none()); // TODO
                let ty_out = self.deps.require_ref::<crate::encoders::TypeEncoder>(
                    place_ty.ty,
                ).unwrap();
                (self.vcx.mk_func_app(ty_out.function_snap, &[self.encode_place(Place::from(source))]), ty_out)
            }
            mir::Operand::Constant(box constant) => {
                let ty_out = self.deps.require_ref::<crate::encoders::TypeEncoder>(
                    constant.ty(),
                ).unwrap();
                (self.encode_constant(constant), ty_out)
            }
        };
        let tmp_exp = self.new_tmp(&vir::TypeData::Ref).1;
        self.stmt(vir::StmtData::MethodCall(self.vcx.alloc(vir::MethodCallData {
            targets: &[],
            method: ty_out.method_assign,
            args: self.vcx.alloc_slice(&[tmp_exp, snap_val]),
        })));
        tmp_exp
    }

    fn encode_place(
        &mut self,
        place: Place<'vir>,
    ) -> vir::Expr<'vir> {
        //assert!(place.projection.is_empty());
        //self.vcx.mk_local_ex(vir::vir_format!(self.vcx, "_{}p", place.local.index()))
        self.project(
            self.local_defs.locals[place.local].local_ex,
            self.local_defs.locals[place.local].ty.clone(),
            place.projection,
        ).0
    }

    // TODO: this will not work for unevaluated constants (which needs const
    // MIR evaluation, more like pure fn body encoding)
    fn encode_constant(
        &self,
        constant: &mir::Constant<'vir>,
    ) -> vir::Expr<'vir> {
        match constant.literal {
            mir::ConstantKind::Val(const_val, const_ty) => {
                match const_ty.kind() {
                    ty::TyKind::Tuple(tys) if tys.len() == 0 => self.vcx.alloc(vir::ExprData::Todo(
                        vir::vir_format!(self.vcx, "s_Tuple0_cons()"),
                    )),
                    ty::TyKind::Int(int_ty) => {
                        let scalar_val = const_val.try_to_scalar_int().unwrap();
                        self.vcx.alloc(vir::ExprData::Todo(
                            vir::vir_format!(self.vcx, "s_Int_{}_cons({})", int_ty.name_str(), scalar_val.try_to_int(scalar_val.size()).unwrap()),
                        ))
                    }
                    ty::TyKind::Uint(uint_ty) => {
                        let scalar_val = const_val.try_to_scalar_int().unwrap();
                        self.vcx.alloc(vir::ExprData::Todo(
                            vir::vir_format!(self.vcx, "s_Uint_{}_cons({})", uint_ty.name_str(), scalar_val.try_to_uint(scalar_val.size()).unwrap()),
                        ))
                    }
                    ty::TyKind::Bool => self.vcx.alloc(vir::ExprData::Todo(
                        vir::vir_format!(self.vcx, "s_Bool_cons({})", const_val.try_to_bool().unwrap()),
                    )),
                    unsupported_ty => todo!("unsupported constant literal type: {unsupported_ty:?}"),
                }
            }
            unsupported_literal => todo!("unsupported constant literal: {unsupported_literal:?}"),
        }
    }

    fn new_tmp(&mut self, ty: &'vir vir::TypeData<'vir>) -> (vir::Local<'vir>, vir::Expr<'vir>) {
        let name = vir::vir_format!(self.vcx, "_tmp{}", self.tmp_ctr);
        self.tmp_ctr += 1;
        self.stmt(vir::StmtData::LocalDecl(
            vir::vir_local_decl! { self.vcx; [name] : [ty] },
            None,
        ));
        let tmp = self.vcx.mk_local(name);
        (tmp, self.vcx.mk_local_ex_local(tmp))
    }
}

impl<'vir, 'enc> mir::visit::Visitor<'vir> for EncoderVisitor<'vir, 'enc> {
    // fn visit_body(&mut self, body: &mir::Body<'tcx>) {
    //     println!("visiting body!");
    // }
    fn visit_basic_block_data(
        &mut self,
        block: mir::BasicBlock,
        data: &mir::BasicBlockData<'vir>,
    ) {
        self.current_fpcs = Some(self.fpcs_analysis.get_all_for_bb(block));

        self.current_stmts = Some(Vec::with_capacity(
            data.statements.len(), // TODO: not exact?
        ));
        if ENCODE_REACH_BB {
            self.stmt(vir::StmtData::PureAssign(self.vcx.alloc(vir::PureAssignData {
                lhs: self.vcx.mk_local_ex(vir::vir_format!(self.vcx, "_reach_bb{}", block.as_usize())),
                rhs: self.vcx.mk_true(),
            })));
        }

        /*
        let mut phi_stmts = vec![];
        if let Some(phi_nodes) = self.ssa_analysis.phi.get(&block) {
            for phi_node in phi_nodes {
                assert!(!phi_node.sources.is_empty());
                let local_ty = &self.local_types[phi_node.local];
                let expr = phi_node.sources.iter()
                    .fold(self.vcx.mk_func_app(
                        local_ty.function_unreachable,
                        &[],
                    ), |prev, source| self.vcx.alloc(vir::ExprData::Ternary(self.vcx.alloc(vir::TernaryData {
                        cond: self.vcx.mk_local_ex(vir::vir_format!(self.vcx, "_reach_bb{}", source.0.as_usize())),
                        then: self.vcx.mk_local_ex(vir::vir_format!(self.vcx, "_{}s_{}", phi_node.local.as_usize(), source.1)),
                        else_: prev,
                    }))));
                phi_stmts.push(vir::StmtData::LocalDecl(self.vcx.alloc(vir::LocalDeclData {
                    name: vir::vir_format!(self.vcx, "_{}s_{}", phi_node.local.as_usize(), phi_node.new_version),
                    ty: self.local_types[phi_node.local].snapshot,
                    expr: Some(expr),
                })));
            }
        }
        for phi_stmt in phi_stmts {
            self.stmt(phi_stmt);
        }
        */

        assert!(self.current_terminator.is_none());
        self.super_basic_block_data(block, data);
        let stmts = self.current_stmts.take().unwrap();
        let terminator = self.current_terminator.take().unwrap();
        self.encoded_blocks.push(self.vcx.alloc(vir::CfgBlockData {
            label: self.vcx.alloc(vir::CfgBlockLabelData::BasicBlock(block.as_usize())),
            stmts: self.vcx.alloc_slice(&stmts),
            terminator,
        }));
    }

    fn visit_statement(
        &mut self,
        statement: &mir::Statement<'vir>,
        location: mir::Location,
    ) {
        // TODO: proper flag
        // This clears up the noise a bit, making sure StorageLive and other
        // kinds do not show up in the comments.
        let IGNORE_NOP_STMTS = true;
        if IGNORE_NOP_STMTS {
            match &statement.kind {
                mir::StatementKind::StorageLive(..)
                | mir::StatementKind::StorageDead(..) => {
                    return;
                }
                _ => {}
            }
        }

        self.stmt(vir::StmtData::Comment(
            // TODO: also add bb and location for better debugging?
            vir::vir_format!(self.vcx, "{:?}", statement),
        ));

        self.fpcs_location(location);
        match &statement.kind {
            mir::StatementKind::Assign(box (dest, rvalue)) => {
                //let ssa_update = self.ssa_analysis.updates.get(&location).cloned().unwrap();
                //assert!(ssa_update.local == dest.local);

                let dest_ty = dest.ty(self.local_decls, self.vcx.tcx);
                assert!(dest_ty.variant_index.is_none());
                let dest_ty_out = self.deps.require_ref::<crate::encoders::TypeEncoder>(
                    dest_ty.ty,
                ).unwrap();

                //let old_name_s = vir::vir_format!(self.vcx, "_{}s_{}", dest.local.index(), ssa_update.old_version);
                //let name_s = vir::vir_format!(self.vcx, "_{}s_{}", dest.local.index(), ssa_update.new_version);
                //let ty_s = self.local_types[ssa_update.local].snapshot;

                // What are we assigning to?
                let proj_ref = self.encode_place(Place::from(*dest));

                // What value are we assigning? This will be an option, in most
                // cases an expression with the snapshot to be assigned to the
                // destination. In the case of `Aggregate`, however, there are
                // multiple assignments performed in multiple statements. In
                // such a case, `expr` is left as `None`.
                let expr = match rvalue {
                    mir::Rvalue::Use(op) => Some(self.encode_operand_snap(op)),

                    //mir::Rvalue::Repeat(Operand<'tcx>, Const<'tcx>) => {}
                    //mir::Rvalue::Ref(Region<'tcx>, BorrowKind, Place<'tcx>) => {}
                    //mir::Rvalue::ThreadLocalRef(DefId) => {}
                    //mir::Rvalue::AddressOf(Mutability, Place<'tcx>) => {}
                    //mir::Rvalue::Len(Place<'tcx>) => {}
                    //mir::Rvalue::Cast(CastKind, Operand<'tcx>, Ty<'tcx>) => {}

                    mir::Rvalue::BinaryOp(mir::BinOp::Eq, box (l, r)) =>
                        Some(self.vcx.mk_func_app(
                            "s_Bool_cons", // TODO: go through type encoder
                            &[self.vcx.alloc(vir::ExprData::BinOp(self.vcx.alloc(vir::BinOpData {
                                kind: vir::BinOpKind::CmpEq,
                                lhs: self.encode_operand_snap(l),
                                rhs: self.encode_operand_snap(r),
                            })))],
                        )),
                    mir::Rvalue::BinaryOp(op @ (mir::BinOp::Lt | mir::BinOp::Gt | mir::BinOp::Ge | mir::BinOp::Le), box (l, r)) => {

                        // TODO: duplicated with pure
                        let vir_op = match op {
                            mir::BinOp::Gt => vir::BinOpKind::CmpGt,
                            mir::BinOp::Ge => vir::BinOpKind::CmpGe,
                            mir::BinOp::Lt => vir::BinOpKind::CmpLt,
                            mir::BinOp::Le => vir::BinOpKind::CmpLe,
                            _ => unreachable!()
                        };

                        let ty_l = self.deps.require_ref::<crate::encoders::TypeEncoder>(
                            l.ty(self.local_decls, self.vcx.tcx),
                        ).unwrap().to_primitive.unwrap();
                        let ty_r = self.deps.require_ref::<crate::encoders::TypeEncoder>(
                            r.ty(self.local_decls, self.vcx.tcx),
                        ).unwrap().to_primitive.unwrap();

                        Some(self.vcx.mk_func_app(
                            "s_Bool_cons", // TODO: go through type encoder
                            &[self.vcx.alloc(vir::ExprData::BinOp(self.vcx.alloc(vir::BinOpData {
                                kind: vir_op,
                                lhs: self.vcx.mk_func_app(
                                    ty_l,
                                    &[self.encode_operand_snap(l)],
                                ),
                                rhs: self.vcx.mk_func_app(
                                    ty_r,
                                    &[self.encode_operand_snap(r)],
                                ),
                            })))],
                        ))
                    }
                    //mir::Rvalue::BinaryOp(BinOp, Box<(Operand<'tcx>, Operand<'tcx>)>) => {}

                    //mir::Rvalue::CheckedBinaryOp(BinOp, Box<(Operand<'tcx>, Operand<'tcx>)>) => {}
                    mir::Rvalue::CheckedBinaryOp(binop, box (l, r)) => {
                        let binop_function = self.deps.require_ref::<crate::encoders::MirBuiltinEncoder>(
                            crate::encoders::MirBuiltinEncoderTask::CheckedBinOp(
                                *binop,
                                l.ty(self.local_decls, self.vcx.tcx), // TODO: ?
                            ),
                        ).unwrap().name;
                        Some(self.vcx.mk_func_app(
                            binop_function,
                            &[
                                self.encode_operand_snap(l),
                                self.encode_operand_snap(r),
                            ],
                        ))
                    }

                    //mir::Rvalue::NullaryOp(NullOp, Ty<'tcx>) => {}

                    mir::Rvalue::UnaryOp(unop, operand) => {
                        let unop_function = self.deps.require_ref::<crate::encoders::MirBuiltinEncoder>(
                            crate::encoders::MirBuiltinEncoderTask::UnOp(
                                *unop,
                                rvalue.ty(self.local_decls, self.vcx.tcx),
                            ),
                        ).unwrap().name;
                        Some(self.vcx.mk_func_app(
                            unop_function,
                            &[self.encode_operand_snap(operand)],
                        ))
                        /*
                        assert!(source.projection.is_empty());
                        let source_version = self.ssa_analysis.version.get(&(location, source.local)).unwrap();
                        let source_name = vir::vir_format!(self.vcx, "_{}s_{}", source.local.index(), source_version);

                        let unop_function = self.deps.require_ref::<crate::encoders::MirBuiltinEncoder>(
                            crate::encoders::MirBuiltinEncoderTask::UnOp(
                                *unop,
                                source.ty(self.local_decls, self.vcx.tcx).ty,
                            ),
                        ).unwrap().name;
                        Some(self.vcx.mk_func_app(
                            unop_function,
                            &[self.vcx.mk_local_ex(source_name)],
                        ))*/
                    }

                    mir::Rvalue::Aggregate(
                        box mir::AggregateKind::Adt(..) | box mir::AggregateKind::Tuple,
                        fields,
                    ) => {
                        let dest_ty_struct = dest_ty_out.expect_structlike();

                        let cons_name = vir::vir_format!(self.vcx, "{}_cons", dest_ty_out.snapshot_name);
                        let cons_args: Vec<_> = fields.iter().map(|field| self.encode_operand_snap(field)).collect();
                        let cons = self.vcx.mk_func_app(cons_name, self.vcx.alloc_slice(&cons_args));

                        self.stmt(vir::StmtData::MethodCall(self.vcx.alloc(vir::MethodCallData {
                            targets: &[],
                            method: dest_ty_out.method_assign,
                            args: self.vcx.alloc_slice(&[proj_ref, cons]),
                        })));
                        
                        for field in fields {
                            if let mir::Operand::Move(source) = field {
                                
                            }
                        }
                        None
                    }

                    //mir::Rvalue::Discriminant(Place<'tcx>) => {}
                    //mir::Rvalue::ShallowInitBox(Operand<'tcx>, Ty<'tcx>) => {}
                    //mir::Rvalue::CopyForDeref(Place<'tcx>) => {}
                    other => {
                        log::error!("unsupported rvalue {other:?}");
                        Some(self.vcx.alloc(vir::ExprData::Todo(
                            vir::vir_format!(self.vcx, "rvalue {rvalue:?}"),
                        )))
                    }
                };

                if let Some(expr) = expr {
                    self.stmt(vir::StmtData::MethodCall(self.vcx.alloc(vir::MethodCallData {
                        targets: &[],
                        method: dest_ty_out.method_assign,
                        args: self.vcx.alloc_slice(&[proj_ref, expr]),
                    })));
                }
            }

            // no-ops ?
            mir::StatementKind::StorageLive(..)
            | mir::StatementKind::StorageDead(..) => {}

            // no-ops
            mir::StatementKind::FakeRead(_)
            | mir::StatementKind::Retag(..)
            | mir::StatementKind::PlaceMention(_)
            | mir::StatementKind::AscribeUserType(..)
            | mir::StatementKind::Coverage(_)
            //| mir::StatementKind::ConstEvalCounter
            | mir::StatementKind::Nop => {}

            k => todo!("statement {k:?}"),
        }
    }

    fn visit_terminator(
        &mut self,
        terminator: &mir::Terminator<'vir>,
        location: mir::Location,
    ) {
        self.fpcs_location(location);
        let terminator = match &terminator.kind {
            mir::TerminatorKind::Goto { target }
            | mir::TerminatorKind::FalseUnwind { real_target: target, .. } =>
                self.vcx.alloc(vir::TerminatorStmtData::Goto(
                    self.vcx.alloc(vir::CfgBlockLabelData::BasicBlock(target.as_usize())),
                )),
            mir::TerminatorKind::SwitchInt { discr, targets } => {
                //let discr_version = self.ssa_analysis.version.get(&(location, discr.local)).unwrap();
                //let discr_name = vir::vir_format!(self.vcx, "_{}s_{}", discr.local.index(), discr_version);
                let ty_out = self.deps.require_ref::<crate::encoders::TypeEncoder>(
                    discr.ty(self.local_decls, self.vcx.tcx),
                ).unwrap();

                let goto_targets = self.vcx.alloc_slice(&targets.iter()
                    .map(|(value, target)| (
                        ty_out.expr_from_u128(value),
                        //self.vcx.alloc(vir::ExprData::Todo(vir::vir_format!(self.vcx, "constant({value})"))),
                        self.vcx.alloc(vir::CfgBlockLabelData::BasicBlock(target.as_usize())),
                    ))
                    .collect::<Vec<_>>());
                let goto_otherwise = self.vcx.alloc(vir::CfgBlockLabelData::BasicBlock(
                    targets.otherwise().as_usize(),
                ));

                let discr_ex = self.encode_operand_snap(discr);
                self.vcx.alloc(vir::TerminatorStmtData::GotoIf(self.vcx.alloc(vir::GotoIfData {
                    value: discr_ex, // self.vcx.mk_local_ex(discr_name),
                    targets: goto_targets,
                    otherwise: goto_otherwise,
                })))
            }
            mir::TerminatorKind::Return => self.vcx.alloc(vir::TerminatorStmtData::Goto(
                self.vcx.alloc(vir::CfgBlockLabelData::End),
            )),
            mir::TerminatorKind::Call {
                func,
                args,
                destination,
                target,
                ..
            } => {
                // TODO: extracting FnDef given func could be extracted? (duplication in pure)
                let func_ty = func.ty(self.local_decls, self.vcx.tcx);
                let func_def_id = match func_ty.kind() {
                    ty::TyKind::FnDef(def_id, _arg_tys) => {
                        // TODO: use arg_tys
                        def_id
                    }
                    _ => todo!(),
                };

                // TODO: dedup with mir_pure
                let attrs = self.vcx.tcx.get_attrs_unchecked(*func_def_id);
                let is_pure = attrs.iter()
                .filter(|attr| !attr.is_doc_comment())
                .map(|attr| attr.get_normal_item()).any(|item| 
                    item.path.segments.len() == 2
                    && item.path.segments[0].ident.as_str() == "prusti"
                    && item.path.segments[1].ident.as_str() == "pure"
                );

<<<<<<< HEAD
                let dest = self.encode_place(destination);
                let call_args = args.iter().map(|op| if let mir::Operand::Constant(box constant) = op {
                        let ty_out = self.deps.require_ref::<crate::encoders::TypeEncoder>(
                            constant.ty(),
                        ).unwrap();
                        let name = vir::vir_format!(self.vcx, "_tmp{}", self.tmp_ctr);
                        self.tmp_ctr += 1;
                        self.stmt(vir::StmtData::LocalDecl(
                            vir::vir_local_decl! { self.vcx; [name] : Ref },
                            None,
                        ));
                        let tmp_ex = self.vcx.mk_local_ex(name);
                        let rhs = self.encode_constant(constant);
                        self.stmt(vir::StmtData::MethodCall(self.vcx.alloc(vir::MethodCallData {
                            targets: &[],
                            method: ty_out.method_assign,
                            args: self.vcx.alloc_slice(&[tmp_ex, rhs]),
                        })));

                        if is_pure {
                            // Create a snapshot of each constant argument
                            self.vcx.mk_func_app(ty_out.function_snap, &[tmp_ex])
                        }
                        else {
                            tmp_ex
                        }
                    } else {
                        if is_pure {
                            self.encode_operand_snap(op)
                        }
                        else {
                            self.encode_operand(op)
                        }
                    });
                    // self.encode_operand(op)

                if is_pure {
                    let func_args = call_args.collect::<Vec<_>>();
                    let pure_func_name = self.deps.require_ref::<crate::encoders::MirFunctionEncoder>(
                        *func_def_id,
                    ).unwrap().function_name;

                    let pure_func_app = self.vcx.mk_func_app(pure_func_name, &func_args);

                    let method_reassign = {
                        //TODO: can we get the method_reassign is a better way? Maybe from the MirFunctionEncoder?
                        let body = self.vcx.body.borrow_mut().load_local_mir(func_def_id.expect_local());
                        let return_type = self.deps
                            .require_ref::<crate::encoders::TypeEncoder>(body.return_ty())
                            .unwrap();
                        return_type.method_reassign
                    };

                    self.stmt(vir::StmtData::MethodCall(self.vcx.alloc(vir::MethodCallData {
                        targets: &[],
                        method: method_reassign,
                        args: self.vcx.alloc_slice(&[dest, pure_func_app]),
                    })));
                }
                else {
                    let meth_args = std::iter::once(dest)
                        .chain(call_args)
                        .collect::<Vec<_>>();
                    let func_out = self.deps.require_ref::<crate::encoders::MirImpureEncoder>(
                        *func_def_id,
                    ).unwrap();
    
                    self.stmt(vir::StmtData::MethodCall(self.vcx.alloc(vir::MethodCallData {
                        targets: &[],
                        method: func_out.method_name,
                        args: self.vcx.alloc_slice(&meth_args),
                    })));
                }

=======
                let destination = self.encode_place(Place::from(*destination));
                let args = args.iter().map(|op| self.encode_operand(op));
                let args: Vec<_> = std::iter::once(destination).chain(args).collect();
                self.stmt(vir::StmtData::MethodCall(self.vcx.alloc(vir::MethodCallData {
                    targets: &[],
                    method: func_out.method_name,
                    args: self.vcx.alloc_slice(&args),
                })));
>>>>>>> 4a91d62c
                self.vcx.alloc(vir::TerminatorStmtData::Goto(
                    self.vcx.alloc(vir::CfgBlockLabelData::BasicBlock(target.unwrap().as_usize())),
                ))
            }
            mir::TerminatorKind::Assert { cond, expected, msg, target, unwind } => {

                let otherwise = match unwind {
                    mir::UnwindAction::Cleanup(bb) => bb,
                    _ => todo!()
                };

                let enc = self.encode_operand_snap(cond);
                let enc = self.vcx.mk_func_app("s_Bool_val", &[enc]);

                let target_bb = self.vcx.alloc(vir::CfgBlockLabelData::BasicBlock(target.as_usize()));
                
                self.vcx.alloc(vir::TerminatorStmtData::GotoIf(self.vcx.alloc(vir::GotoIfData {
                    value: enc,  
                    targets: self.vcx.alloc_slice(&[(self.vcx.alloc(vir::ExprData::Const(self.vcx.alloc(vir::ConstData::Bool(*expected))))
                    , &target_bb)]),
                    otherwise: self.vcx.alloc(vir::CfgBlockLabelData::BasicBlock(otherwise.as_usize())),
                })))
            }
            unsupported_kind => self.vcx.alloc(vir::TerminatorStmtData::Dummy(
                vir::vir_format!(self.vcx, "terminator {unsupported_kind:?}"),
            )),
        };
        assert!(self.current_terminator.replace(terminator).is_none());
    }
}<|MERGE_RESOLUTION|>--- conflicted
+++ resolved
@@ -1,4 +1,5 @@
 use prusti_rustc_interface::{
+    index::IndexVec,
     middle::{mir, ty},
     span::def_id::DefId,
 };
@@ -12,6 +13,7 @@
     TaskEncoder,
     TaskEncoderDependencies,
 };
+use vir::Reify;
 
 pub struct MirImpureEncoder;
 
@@ -81,10 +83,6 @@
                 method_name,
             });
 
-<<<<<<< HEAD
-            let local_def_id = def_id.expect_local();           
-            let body = vcx.body.borrow_mut().load_local_mir(local_def_id);
-=======
             let local_defs = deps.require_local::<crate::encoders::local_def::MirLocalDefEncoder>(
                 def_id,
             ).unwrap();
@@ -95,7 +93,6 @@
 
             let local_def_id = def_id.expect_local();           
             let body = vcx.body.borrow_mut().get_impure_fn_body_identity(local_def_id);
->>>>>>> 4a91d62c
             // let body = vcx.tcx.mir_promoted(local_def_id).0.borrow();
 
             //let ssa_analysis = SsaAnalysis::analyse(&body);
@@ -166,49 +163,6 @@
             posts.push(local_defs.locals[mir::RETURN_PLACE].impure_pred);
             posts.extend(spec_posts);
 
-<<<<<<< HEAD
-             // TODO: dedup with mir_pure
-             let attrs = vcx.tcx.get_attrs_unchecked(*def_id);
-             let is_trusted = attrs
-                 .iter()
-                 .filter(|attr| !attr.is_doc_comment())
-                 .map(|attr| attr.get_normal_item())
-                 .any(|item| {
-                     item.path.segments.len() == 2
-                         && item.path.segments[0].ident.as_str() == "prusti"
-                         && item.path.segments[1].ident.as_str() == "trusted"
-                 });
-                
-            let blocks = if is_trusted {
-                None
-            }
-            else {
-                let mut visitor = EncoderVisitor {
-                    vcx,
-                    deps,
-                    local_decls: &body.local_decls,
-                    //ssa_analysis,
-                    fpcs_analysis,
-                    local_types,
-    
-                    tmp_ctr: 0,
-    
-                    current_fpcs: None,
-    
-                    current_stmts: None,
-                    current_terminator: None,
-                    encoded_blocks,
-                };
-                visitor.visit_body(&body);
-    
-                visitor.encoded_blocks.push(vcx.alloc(vir::CfgBlockData {
-                    label: vcx.alloc(vir::CfgBlockLabelData::End),
-                    stmts: &[],
-                    terminator: vcx.alloc(vir::TerminatorStmtData::Exit),
-                }));
-
-                Some(vcx.alloc_slice(&visitor.encoded_blocks))
-=======
             let mut visitor = EncoderVisitor {
                 vcx,
                 deps,
@@ -224,8 +178,14 @@
                 current_stmts: None,
                 current_terminator: None,
                 encoded_blocks,
->>>>>>> 4a91d62c
             };
+            visitor.visit_body(&body);
+
+            visitor.encoded_blocks.push(vcx.alloc(vir::CfgBlockData {
+                label: vcx.alloc(vir::CfgBlockLabelData::End),
+                stmts: &[],
+                terminator: vcx.alloc(vir::TerminatorStmtData::Exit),
+            }));
 
             Ok((MirImpureEncoderOutput {
                 method: vcx.alloc(vir::MethodData {
@@ -234,7 +194,7 @@
                     rets: &[],
                     pres: vcx.alloc_slice(&pres),
                     posts: vcx.alloc_slice(&posts),
-                    blocks,
+                    blocks: Some(vcx.alloc_slice(&visitor.encoded_blocks)),
                 }),
             }, ()))
         })
@@ -869,7 +829,6 @@
                     && item.path.segments[1].ident.as_str() == "pure"
                 );
 
-<<<<<<< HEAD
                 let dest = self.encode_place(destination);
                 let call_args = args.iter().map(|op| if let mir::Operand::Constant(box constant) = op {
                         let ty_out = self.deps.require_ref::<crate::encoders::TypeEncoder>(
@@ -944,16 +903,6 @@
                     })));
                 }
 
-=======
-                let destination = self.encode_place(Place::from(*destination));
-                let args = args.iter().map(|op| self.encode_operand(op));
-                let args: Vec<_> = std::iter::once(destination).chain(args).collect();
-                self.stmt(vir::StmtData::MethodCall(self.vcx.alloc(vir::MethodCallData {
-                    targets: &[],
-                    method: func_out.method_name,
-                    args: self.vcx.alloc_slice(&args),
-                })));
->>>>>>> 4a91d62c
                 self.vcx.alloc(vir::TerminatorStmtData::Goto(
                     self.vcx.alloc(vir::CfgBlockLabelData::BasicBlock(target.unwrap().as_usize())),
                 ))
