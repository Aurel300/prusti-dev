use prusti_rustc_interface::{
    middle::{mir, ty},
    span::def_id::DefId,
};
use mir_state_analysis::{
    free_pcs::{FreePcsAnalysis, FreePcsBasicBlock, RepackOp, CapabilityKind}, utils::Place,
};
//use mir_ssa_analysis::{
//    SsaAnalysis,
//};
use task_encoder::{
    TaskEncoder,
    TaskEncoderDependencies,
};
use vir::{MethodIdent, UnknownArity, CallableIdent};

pub struct MirImpureEncoder;

#[derive(Clone, Debug)]
pub enum MirImpureEncoderError {
    Unsupported,
}

#[derive(Clone, Debug)]
pub struct MirImpureEncoderOutputRef<'vir> {
    pub method_ref: MethodIdent<'vir, UnknownArity<'vir>>,
}
impl<'vir> task_encoder::OutputRefAny<'vir> for MirImpureEncoderOutputRef<'vir> {}

#[derive(Clone, Debug)]
pub struct MirImpureEncoderOutput<'vir> {
    pub method: vir::Method<'vir>,
}

use std::cell::RefCell;
thread_local! {
    static CACHE: task_encoder::CacheStaticRef<MirImpureEncoder> = RefCell::new(Default::default());
}

const ENCODE_REACH_BB: bool = false;

impl TaskEncoder for MirImpureEncoder {
    // TODO: local def id (+ promoted, substs, etc)
    type TaskDescription<'vir> = DefId;

    type OutputRef<'vir> = MirImpureEncoderOutputRef<'vir>;
    type OutputFullLocal<'vir> = MirImpureEncoderOutput<'vir>;

    type EncodingError = MirImpureEncoderError;

    fn with_cache<'vir, F, R>(f: F) -> R
        where F: FnOnce(&'vir task_encoder::CacheRef<'vir, MirImpureEncoder>) -> R,
    {
        CACHE.with(|cache| {
            // SAFETY: the 'vir and 'tcx given to this function will always be
            //   the same (or shorter) than the lifetimes of the VIR arena and
            //   the rustc type context, respectively
            let cache = unsafe { std::mem::transmute(cache) };
            f(cache)
        })
    }

    fn task_to_key<'vir>(task: &Self::TaskDescription<'vir>) -> Self::TaskKey<'vir> {
        *task
    }

    fn do_encode_full<'vir>(
        task_key: &Self::TaskKey<'vir>,
        deps: &mut TaskEncoderDependencies<'vir>,
    ) -> Result<(
        Self::OutputFullLocal<'vir>,
        Self::OutputFullDependency<'vir>,
    ), (
        Self::EncodingError,
        Option<Self::OutputFullDependency<'vir>>,
    )> {
        let def_id: DefId = *task_key;

        let trusted = crate::encoders::with_def_spec(|def_spec|
            def_spec
                .get_proc_spec(&def_id)
                .map(|e| e.base_spec.trusted)
        );
        let trusted = trusted.and_then(|trusted| trusted.extract_inherit()).unwrap_or_default();

        vir::with_vcx(|vcx| {
            use mir::visit::Visitor;
            let local_defs = deps.require_local::<crate::encoders::local_def::MirLocalDefEncoder>(
                def_id,
            ).unwrap();

            // Argument count for the Viper method:
            // - one (`Ref`) for the return place;
            // - one (`Ref`) for each MIR argument.
            //
            // Note that the return place is modelled as an argument of the
            // Viper method. This corresponds to an execution model where the
            // method can return data to the caller without a copy--it directly
            // modifies a place provided by the caller.
            //
            // TODO: type parameters
            let arg_count = local_defs.arg_count + 1;

            let method_name = vir::vir_format!(vcx, "m_{}", vcx.tcx.item_name(def_id));
            let args = vec![&vir::TypeData::Ref; arg_count];
            let args = UnknownArity::new(vcx.alloc_slice(&args));
            let method_ref = MethodIdent::new(method_name, args);
            deps.emit_output_ref::<Self>(def_id, MirImpureEncoderOutputRef {
                method_ref,
            });

            let local_def_id = def_id.as_local().filter(|_| !trusted);
            let blocks = if let Some(local_def_id) = local_def_id {
                let body = vcx.body.borrow_mut().get_impure_fn_body_identity(local_def_id);
                // let body = vcx.tcx.mir_promoted(local_def_id).0.borrow();

                let fpcs_analysis = mir_state_analysis::run_free_pcs(&body, vcx.tcx);

                //let ssa_analysis = SsaAnalysis::analyse(&body);

                let block_count = body.basic_blocks.len();

                // Local count for the Viper method:
                // - one for each basic block;
                // - one (`Ref`) for each non-argument, non-return local.
                let _local_count = block_count + 1 * (body.local_decls.len() - arg_count);

                let mut encoded_blocks = Vec::with_capacity(
                    // extra blocks: Start, End
                    2 + block_count,
                );
                let mut start_stmts = Vec::new();
                for local in (arg_count..body.local_decls.len()).map(mir::Local::from) {
                    let name_p = local_defs.locals[local].local.name;
                    start_stmts.push(vcx.alloc(vir::StmtData::LocalDecl(
                        vir::vir_local_decl! { vcx; [name_p] : Ref },
                        None,
                    )))
                }
                if ENCODE_REACH_BB {
                    start_stmts.extend((0..block_count)
                        .map(|block| {
                            let name = vir::vir_format!(vcx, "_reach_bb{block}");
                            vcx.alloc(vir::StmtData::LocalDecl(
                                vir::vir_local_decl! { vcx; [name] : Bool },
                                Some(vcx.alloc(vir::ExprData::Todo("false"))),
                            ))
                        }));
                }
                encoded_blocks.push(vcx.alloc(vir::CfgBlockData {
                    label: vcx.alloc(vir::CfgBlockLabelData::Start),
                    stmts: vcx.alloc_slice(&start_stmts),
                    terminator: vcx.alloc(vir::TerminatorStmtData::Goto(
                        vcx.alloc(vir::CfgBlockLabelData::BasicBlock(0)),
                    )),
                }));

                let mut visitor = EncoderVisitor {
                    vcx,
                    deps,
                    local_decls: &body.local_decls,
                    //ssa_analysis,
                    fpcs_analysis,
                    local_defs,

                    tmp_ctr: 0,

                    current_fpcs: None,

                    current_stmts: None,
                    current_terminator: None,
                    encoded_blocks,
                };
                visitor.visit_body(&body);

                visitor.encoded_blocks.push(vcx.alloc(vir::CfgBlockData {
                    label: vcx.alloc(vir::CfgBlockLabelData::End),
                    stmts: &[],
                    terminator: vcx.alloc(vir::TerminatorStmtData::Exit),
                }));
                Some(vcx.alloc_slice(&visitor.encoded_blocks))
            } else {
                None
            };

            let spec = deps.require_local::<crate::encoders::pure::spec::MirSpecEncoder>(
                (def_id, false)
            ).unwrap();
            let (spec_pres, spec_posts) = (spec.pres, spec.posts);

            let mut pres = Vec::with_capacity(arg_count - 1);
            let mut args = Vec::with_capacity(arg_count);
            for arg_idx in 0..arg_count {
                let name_p = local_defs.locals[arg_idx.into()].local.name;
                args.push(vir::vir_local_decl! { vcx; [name_p] : Ref });
                if arg_idx != 0 {
                    pres.push(local_defs.locals[arg_idx.into()].impure_pred);
                }
            }
            pres.extend(spec_pres);

            let mut posts = Vec::with_capacity(spec_posts.len() + 1);
            posts.push(local_defs.locals[mir::RETURN_PLACE].impure_pred);
            posts.extend(spec_posts);

<<<<<<< HEAD

             // TODO: dedup with mir_pure
             let attrs = vcx.tcx.get_attrs_unchecked(def_id);
             let is_trusted = attrs
                 .iter()
                 .filter(|attr| !attr.is_doc_comment())
                 .map(|attr| attr.get_normal_item())
                 .any(|item| {
                     item.path.segments.len() == 2
                         && item.path.segments[0].ident.as_str() == "prusti"
                         && item.path.segments[1].ident.as_str() == "trusted"
                 });

            let blocks = if is_trusted {
                None
            }
            else {
                let mut visitor = EncoderVisitor {
                    vcx,
                    deps,
                    local_decls: &body.local_decls,
                    //ssa_analysis,
                    fpcs_analysis,
                    local_defs,

                    tmp_ctr: 0,

                    current_fpcs: None,

                    current_stmts: None,
                    current_terminator: None,
                    encoded_blocks,
                };
                visitor.visit_body(&body);

                visitor.encoded_blocks.push(vcx.alloc(vir::CfgBlockData {
                    label: vcx.alloc(vir::CfgBlockLabelData::End),
                    stmts: &[],
                    terminator: vcx.alloc(vir::TerminatorStmtData::Exit),
                }));

                Some(vcx.alloc_slice(&visitor.encoded_blocks))
            };

=======
>>>>>>> 1558d73b
            Ok((MirImpureEncoderOutput {
                method: vcx.alloc(vir::MethodData {
                    name: method_name,
                    args: vcx.alloc_slice(&args),
                    rets: &[],
                    pres: vcx.alloc_slice(&pres),
                    posts: vcx.alloc_slice(&posts),
                    blocks,
                }),
            }, ()))
        })
    }
}

struct EncoderVisitor<'vir, 'enc>
    where 'vir: 'enc
{
    vcx: &'vir vir::VirCtxt<'vir>,
    deps: &'enc mut TaskEncoderDependencies<'vir>,
    local_decls: &'enc mir::LocalDecls<'vir>,
    //ssa_analysis: SsaAnalysis,
    fpcs_analysis: FreePcsAnalysis<'enc, 'vir>,
    local_defs: crate::encoders::local_def::MirLocalDefEncoderOutput<'vir>,

    tmp_ctr: usize,

    // for the current basic block
    current_fpcs: Option<FreePcsBasicBlock<'vir>>,

    current_stmts: Option<Vec<vir::Stmt<'vir>>>,
    current_terminator: Option<vir::TerminatorStmt<'vir>>,

    encoded_blocks: Vec<vir::CfgBlock<'vir>>, // TODO: use IndexVec ?
}

impl<'vir, 'enc> EncoderVisitor<'vir, 'enc> {
    fn stmt(&mut self, stmt: vir::StmtData<'vir>) {
        self.current_stmts
            .as_mut()
            .unwrap()
            .push(self.vcx.alloc(stmt));
    }

    fn project_one(
        &mut self,
        base: vir::Expr<'vir>,
        ty_out: crate::encoders::TypeEncoderOutputRef<'vir>,
        projection: mir::PlaceElem<'vir>,
    ) -> (vir::Expr<'vir>, crate::encoders::TypeEncoderOutputRef<'vir>) {
        match projection {
            mir::ProjectionElem::Field(f, ty) => {
                let ty_out_struct = ty_out.expect_structlike();
                let field_ty_out = self.deps.require_ref::<crate::encoders::TypeEncoder>(
                    ty,
                ).unwrap();
                let field_ref = ty_out_struct.field_access[f.as_usize()].projection_p.apply(self.vcx, [base]);
                (field_ref, field_ty_out)
            }
            _ => panic!("unsupported projection"),
        }
    }

    fn project(
        &mut self,
        base: vir::Expr<'vir>,
        ty_out: crate::encoders::TypeEncoderOutputRef<'vir>,
        projection: &'vir [mir::PlaceElem<'vir>],
    ) -> (vir::Expr<'vir>, crate::encoders::TypeEncoderOutputRef<'vir>) {
        projection.iter()
            .fold((base, ty_out), |(base, ty_out), proj| self.project_one(base, ty_out, *proj))
    }

    /*
    fn project_fields(
        &mut self,
        mut ty_out: crate::encoders::TypeEncoderOutputRef<'vir>,
        projection: &'vir ty::List<mir::PlaceElem<'vir>>
    ) -> &'vir [&'vir str] {
        let mut ret = vec![];
        for proj in projection {
            match proj {
                mir::ProjectionElem::Field(f, ty) => {
                    let ty_out_struct = ty_out.expect_structlike();
                    let field_ty_out = self.deps.require_ref::<crate::encoders::TypeEncoder>(
                        ty,
                    ).unwrap();
                    ret.push();
                    ty_out = field_ty_out;
                }
                _ => panic!("unsupported projection"),
            }
        }
        ret
        self.vcx.alloc_slice(&projection.iter()
            .map(|proj| match proj {
            }).collect::<Vec<_>>())

        projection.iter()
            .fold((base, ty_out), |(base, ty_out), proj| match proj {
                mir::ProjectionElem::Field(f, ty) => {
                    let ty_out_struct = ty_out.expect_structlike();
                    let field_ty_out = self.deps.require_ref::<crate::encoders::TypeEncoder>(
                        ty,
                    ).unwrap();
                    (self.vcx.mk_func_app(
                        ty_out_struct.field_projection_p[f.as_usize()],
                        &[base],
                    ), field_ty_out)
                }
                _ => panic!("unsupported projection"),
            }).0
    }
    */

    fn fpcs_location(
        &mut self,
        location: mir::Location,
    ) {
        let repacks = self.current_fpcs.as_ref().unwrap().statements[location.statement_index].repacks.clone();
        for repack_op in repacks {
            match repack_op {
                RepackOp::Expand(place, _target, capability_kind)
                | RepackOp::Collapse(place, _target, capability_kind) => {
                    if matches!(capability_kind, CapabilityKind::Write) {
                        // Collapsing an already exhaled place is a no-op
                        // TODO: unless it's through a Ref I imagine?
                        assert!(matches!(repack_op, RepackOp::Collapse(..)));
                        return;
                    }
                    let place_ty = place.ty(self.local_decls, self.vcx.tcx);
                    assert!(place_ty.variant_index.is_none());

                    let place_ty_out = self.deps.require_ref::<crate::encoders::TypeEncoder>(
                        place_ty.ty,
                    ).unwrap();

                    let ref_p = self.encode_place(place);
                    let predicate = place_ty_out.ref_to_pred.apply(self.vcx, [ref_p]);
                    if matches!(repack_op, mir_state_analysis::free_pcs::RepackOp::Expand(..)) {
                        self.stmt(vir::StmtData::Unfold(predicate));
                    } else {
                        self.stmt(vir::StmtData::Fold(predicate));
                    }
                }
                RepackOp::Weaken(place, CapabilityKind::Exclusive, CapabilityKind::Write) => {
                    let place_ty = place.ty(self.local_decls, self.vcx.tcx);
                    assert!(place_ty.variant_index.is_none());

                    let place_ty_out = self.deps.require_ref::<crate::encoders::TypeEncoder>(
                        place_ty.ty,
                    ).unwrap();

                    let ref_p = self.encode_place(place);
                    self.stmt(vir::StmtData::Exhale(self.vcx.alloc(vir::ExprData::PredicateApp(
                        place_ty_out.ref_to_pred.apply(self.vcx, [ref_p])
                    ))));
                }
                unsupported_op => panic!("unsupported repack op: {unsupported_op:?}"),
            }
        }
    }

    fn encode_operand_snap(
        &mut self,
        operand: &mir::Operand<'vir>,
    ) -> vir::Expr<'vir> {
        match operand {
            &mir::Operand::Move(source) => {
                let place_ty = source.ty(self.local_decls, self.vcx.tcx);
                assert!(place_ty.variant_index.is_none()); // TODO
                let ty_out = self.deps.require_ref::<crate::encoders::TypeEncoder>(
                    place_ty.ty,
                ).unwrap();
                let place_exp = self.encode_place(Place::from(source));
                let snap_val = ty_out.ref_to_snap.apply(self.vcx, [place_exp]);

                let tmp_exp = self.new_tmp(ty_out.snapshot).1;
                self.stmt(vir::StmtData::PureAssign(self.vcx.alloc(vir::PureAssignData {
                    lhs: tmp_exp,
                    rhs: snap_val,
                })));
                self.stmt(vir::StmtData::Exhale(self.vcx.alloc(vir::ExprData::PredicateApp(
                    ty_out.ref_to_pred.apply(self.vcx, [place_exp])
                ))));
                tmp_exp
            }
            &mir::Operand::Copy(source) => {
                let place_ty = source.ty(self.local_decls, self.vcx.tcx);
                assert!(place_ty.variant_index.is_none()); // TODO
                let ty_out = self.deps.require_ref::<crate::encoders::TypeEncoder>(
                    place_ty.ty,
                ).unwrap();
                ty_out.ref_to_snap.apply(self.vcx, [self.encode_place(Place::from(source))])
            }
            mir::Operand::Constant(box constant) => self.encode_constant(constant),
        }
    }

    fn encode_operand(
        &mut self,
        operand: &mir::Operand<'vir>,
    ) -> vir::Expr<'vir> {
        let (snap_val, ty_out) = match operand {
            &mir::Operand::Move(source) => return self.encode_place(Place::from(source)),
            &mir::Operand::Copy(source) => {
                let place_ty = source.ty(self.local_decls, self.vcx.tcx);
                assert!(place_ty.variant_index.is_none()); // TODO
                let ty_out = self.deps.require_ref::<crate::encoders::TypeEncoder>(
                    place_ty.ty,
                ).unwrap();
                let source = ty_out.ref_to_snap.apply(self.vcx, [self.encode_place(Place::from(source))]);
                (source, ty_out)
            }
            mir::Operand::Constant(box constant) => {
                let ty_out = self.deps.require_ref::<crate::encoders::TypeEncoder>(
                    constant.ty(),
                ).unwrap();
                (self.encode_constant(constant), ty_out)
            }
        };
        let tmp_exp = self.new_tmp(&vir::TypeData::Ref).1;
        self.stmt(ty_out.method_assign.apply(self.vcx, [tmp_exp, snap_val]));
        tmp_exp
    }

    fn encode_place(
        &mut self,
        place: Place<'vir>,
    ) -> vir::Expr<'vir> {
        //assert!(place.projection.is_empty());
        //self.vcx.mk_local_ex(vir::vir_format!(self.vcx, "_{}p", place.local.index()))
        self.project(
            self.local_defs.locals[place.local].local_ex,
            self.local_defs.locals[place.local].ty.clone(),
            place.projection,
        ).0
    }

    // TODO: this will not work for unevaluated constants (which needs const
    // MIR evaluation, more like pure fn body encoding)
    fn encode_constant(
        &self,
        constant: &mir::Constant<'vir>,
    ) -> vir::Expr<'vir> {
        match constant.literal {
            mir::ConstantKind::Val(const_val, const_ty) => {
                match const_ty.kind() {
                    ty::TyKind::Tuple(tys) if tys.len() == 0 => self.vcx.alloc(vir::ExprData::Todo(
                        vir::vir_format!(self.vcx, "s_Tuple0_cons()"),
                    )),
                    ty::TyKind::Int(int_ty) => {
                        let scalar_val = const_val.try_to_scalar_int().unwrap();
                        self.vcx.alloc(vir::ExprData::Todo(
                            vir::vir_format!(self.vcx, "s_Int_{}_cons({})", int_ty.name_str(), scalar_val.try_to_int(scalar_val.size()).unwrap()),
                        ))
                    }
                    ty::TyKind::Uint(uint_ty) => {
                        let scalar_val = const_val.try_to_scalar_int().unwrap();
                        self.vcx.alloc(vir::ExprData::Todo(
                            vir::vir_format!(self.vcx, "s_Uint_{}_cons({})", uint_ty.name_str(), scalar_val.try_to_uint(scalar_val.size()).unwrap()),
                        ))
                    }
                    ty::TyKind::Bool => self.vcx.alloc(vir::ExprData::Todo(
                        vir::vir_format!(self.vcx, "s_Bool_cons({})", const_val.try_to_bool().unwrap()),
                    )),
                    unsupported_ty => todo!("unsupported constant literal type: {unsupported_ty:?}"),
                }
            }
            unsupported_literal => todo!("unsupported constant literal: {unsupported_literal:?}"),
        }
    }

    fn new_tmp(&mut self, ty: &'vir vir::TypeData<'vir>) -> (vir::Local<'vir>, vir::Expr<'vir>) {
        let name = vir::vir_format!(self.vcx, "_tmp{}", self.tmp_ctr);
        self.tmp_ctr += 1;
        self.stmt(vir::StmtData::LocalDecl(
            vir::vir_local_decl! { self.vcx; [name] : [ty] },
            None,
        ));
        let tmp = self.vcx.mk_local(name);
        (tmp, self.vcx.mk_local_ex_local(tmp))
    }
}

impl<'vir, 'enc> mir::visit::Visitor<'vir> for EncoderVisitor<'vir, 'enc> {
    // fn visit_body(&mut self, body: &mir::Body<'tcx>) {
    //     println!("visiting body!");
    // }
    fn visit_basic_block_data(
        &mut self,
        block: mir::BasicBlock,
        data: &mir::BasicBlockData<'vir>,
    ) {
        self.current_fpcs = Some(self.fpcs_analysis.get_all_for_bb(block));

        self.current_stmts = Some(Vec::with_capacity(
            data.statements.len(), // TODO: not exact?
        ));
        if ENCODE_REACH_BB {
            self.stmt(vir::StmtData::PureAssign(self.vcx.alloc(vir::PureAssignData {
                lhs: self.vcx.mk_local_ex(vir::vir_format!(self.vcx, "_reach_bb{}", block.as_usize())),
                rhs: self.vcx.mk_true(),
            })));
        }

        /*
        let mut phi_stmts = vec![];
        if let Some(phi_nodes) = self.ssa_analysis.phi.get(&block) {
            for phi_node in phi_nodes {
                assert!(!phi_node.sources.is_empty());
                let local_ty = &self.local_types[phi_node.local];
                let expr = phi_node.sources.iter()
                    .fold(self.vcx.mk_func_app(
                        local_ty.function_unreachable,
                        &[],
                    ), |prev, source| self.vcx.alloc(vir::ExprData::Ternary(self.vcx.alloc(vir::TernaryData {
                        cond: self.vcx.mk_local_ex(vir::vir_format!(self.vcx, "_reach_bb{}", source.0.as_usize())),
                        then: self.vcx.mk_local_ex(vir::vir_format!(self.vcx, "_{}s_{}", phi_node.local.as_usize(), source.1)),
                        else_: prev,
                    }))));
                phi_stmts.push(vir::StmtData::LocalDecl(self.vcx.alloc(vir::LocalDeclData {
                    name: vir::vir_format!(self.vcx, "_{}s_{}", phi_node.local.as_usize(), phi_node.new_version),
                    ty: self.local_types[phi_node.local].snapshot,
                    expr: Some(expr),
                })));
            }
        }
        for phi_stmt in phi_stmts {
            self.stmt(phi_stmt);
        }
        */

        assert!(self.current_terminator.is_none());
        self.super_basic_block_data(block, data);
        let stmts = self.current_stmts.take().unwrap();
        let terminator = self.current_terminator.take().unwrap();
        self.encoded_blocks.push(self.vcx.alloc(vir::CfgBlockData {
            label: self.vcx.alloc(vir::CfgBlockLabelData::BasicBlock(block.as_usize())),
            stmts: self.vcx.alloc_slice(&stmts),
            terminator,
        }));
    }

    fn visit_statement(
        &mut self,
        statement: &mir::Statement<'vir>,
        location: mir::Location,
    ) {
        // TODO: these should not be ignored, but should havoc the local instead
        // This clears up the noise a bit, making sure StorageLive and other
        // kinds do not show up in the comments.
        let IGNORE_NOP_STMTS = true;
        if IGNORE_NOP_STMTS {
            match &statement.kind {
                mir::StatementKind::StorageLive(..)
                | mir::StatementKind::StorageDead(..) => {
                    return;
                }
                _ => {}
            }
        }

        self.stmt(vir::StmtData::Comment(
            // TODO: also add bb and location for better debugging?
            vir::vir_format!(self.vcx, "{statement:?}"),
        ));

        self.fpcs_location(location);
        match &statement.kind {
            mir::StatementKind::Assign(box (dest, rvalue)) => {
                //let ssa_update = self.ssa_analysis.updates.get(&location).cloned().unwrap();
                //assert!(ssa_update.local == dest.local);

                let dest_ty = dest.ty(self.local_decls, self.vcx.tcx);
                assert!(dest_ty.variant_index.is_none());
                let dest_ty_out = self.deps.require_ref::<crate::encoders::TypeEncoder>(
                    dest_ty.ty,
                ).unwrap();

                //let old_name_s = vir::vir_format!(self.vcx, "_{}s_{}", dest.local.index(), ssa_update.old_version);
                //let name_s = vir::vir_format!(self.vcx, "_{}s_{}", dest.local.index(), ssa_update.new_version);
                //let ty_s = self.local_types[ssa_update.local].snapshot;

                // What are we assigning to?
                let proj_ref = self.encode_place(Place::from(*dest));

                let rvalue_ty = rvalue.ty(self.local_decls, self.vcx.tcx);
                let e_rvalue_ty = self.deps.require_ref::<crate::encoders::TypeEncoder>(
                    rvalue_ty,
                ).unwrap();

                // What value are we assigning? This will be an option, in most
                // cases an expression with the snapshot to be assigned to the
                // destination. In the case of `Aggregate`, however, there are
                // multiple assignments performed in multiple statements. In
                // such a case, `expr` is left as `None`.
                let expr = match rvalue {
                    mir::Rvalue::Use(op) => Some(self.encode_operand_snap(op)),

                    //mir::Rvalue::Repeat(Operand<'tcx>, Const<'tcx>) => {}
                    //mir::Rvalue::Ref(Region<'tcx>, BorrowKind, Place<'tcx>) => {}
                    //mir::Rvalue::ThreadLocalRef(DefId) => {}
                    //mir::Rvalue::AddressOf(Mutability, Place<'tcx>) => {}
                    //mir::Rvalue::Len(Place<'tcx>) => {}
                    //mir::Rvalue::Cast(CastKind, Operand<'tcx>, Ty<'tcx>) => {}

                    rv@mir::Rvalue::BinaryOp(op, box (l, r)) |
                    rv@mir::Rvalue::CheckedBinaryOp(op, box (l, r)) => {
                        let l_ty = l.ty(self.local_decls, self.vcx.tcx);
                        let r_ty = r.ty(self.local_decls, self.vcx.tcx);
                        use crate::encoders::MirBuiltinEncoderTask::{BinOp, CheckedBinOp};
                        let task = if matches!(rv, mir::Rvalue::BinaryOp(..)) {
                            BinOp(rvalue_ty, *op, l_ty, r_ty)
                        } else {
                            CheckedBinOp(rvalue_ty, *op, l_ty, r_ty)
                        };
                        let binop_function = self.deps.require_ref::<crate::encoders::MirBuiltinEncoder>(
                            task
                        ).unwrap().function;
                        Some(binop_function.apply(self.vcx, &[
                            self.encode_operand_snap(l),
                            self.encode_operand_snap(r),
                        ]))
                    }

                    //mir::Rvalue::NullaryOp(NullOp, Ty<'tcx>) => {}

                    mir::Rvalue::UnaryOp(unop, operand) => {
                        let operand_ty = operand.ty(self.local_decls, self.vcx.tcx);
                        let unop_function = self.deps.require_ref::<crate::encoders::MirBuiltinEncoder>(
                            crate::encoders::MirBuiltinEncoderTask::UnOp(
                                rvalue_ty,
                                *unop,
                                operand_ty,
                            ),
                        ).unwrap().function;
                        Some(unop_function.apply(self.vcx, &[self.encode_operand_snap(operand)]))
                        /*
                        assert!(source.projection.is_empty());
                        let source_version = self.ssa_analysis.version.get(&(location, source.local)).unwrap();
                        let source_name = vir::vir_format!(self.vcx, "_{}s_{}", source.local.index(), source_version);

                        let unop_function = self.deps.require_ref::<crate::encoders::MirBuiltinEncoder>(
                            crate::encoders::MirBuiltinEncoderTask::UnOp(
                                *unop,
                                source.ty(self.local_decls, self.vcx.tcx).ty,
                            ),
                        ).unwrap().name;
                        Some(self.vcx.mk_func_app(
                            unop_function,
                            &[self.vcx.mk_local_ex(source_name)],
                        ))*/
                    }

                    mir::Rvalue::Aggregate(
                        box mir::AggregateKind::Adt(..) | box mir::AggregateKind::Tuple,
                        fields,
                    ) => {
                        let dest_ty_struct = dest_ty_out.expect_structlike();

                        let cons_name = dest_ty_out.expect_structlike().field_snaps_to_snap;
                        let cons_args: Vec<_> = fields.iter().map(|field| self.encode_operand_snap(field)).collect();
                        let cons = cons_name.apply(self.vcx, &cons_args);

                        self.stmt(dest_ty_out.method_assign.apply(self.vcx, [proj_ref, cons]));
                        
                        for field in fields {
                            if let mir::Operand::Move(source) = field {
                                
                            }
                        }
                        None
                    }

                    //mir::Rvalue::Discriminant(Place<'tcx>) => {}
                    //mir::Rvalue::ShallowInitBox(Operand<'tcx>, Ty<'tcx>) => {}
                    //mir::Rvalue::CopyForDeref(Place<'tcx>) => {}
                    other => {
                        tracing::error!("unsupported rvalue {other:?}");
                        Some(self.vcx.alloc(vir::ExprData::Todo(
                            vir::vir_format!(self.vcx, "rvalue {rvalue:?}"),
                        )))
                    }
                };

                if let Some(expr) = expr {
                    self.stmt(dest_ty_out.method_assign.apply(self.vcx, [proj_ref, expr]));
                }
            }

            // no-ops ?
            mir::StatementKind::StorageLive(..)
            | mir::StatementKind::StorageDead(..) => {}

            // no-ops
            mir::StatementKind::FakeRead(_)
            | mir::StatementKind::Retag(..)
            | mir::StatementKind::PlaceMention(_)
            | mir::StatementKind::AscribeUserType(..)
            | mir::StatementKind::Coverage(_)
            //| mir::StatementKind::ConstEvalCounter
            | mir::StatementKind::Nop => {}

            k => todo!("statement {k:?}"),
        }
    }

    fn visit_terminator(
        &mut self,
        terminator: &mir::Terminator<'vir>,
        location: mir::Location,
    ) {
        self.stmt(vir::StmtData::Comment(
            // TODO: also add bb and location for better debugging?
            vir::vir_format!(self.vcx, "{:?}", terminator.kind),
        ));

        self.fpcs_location(location);
        let terminator = match &terminator.kind {
            mir::TerminatorKind::Goto { target }
            | mir::TerminatorKind::FalseUnwind { real_target: target, .. } =>
                self.vcx.alloc(vir::TerminatorStmtData::Goto(
                    self.vcx.alloc(vir::CfgBlockLabelData::BasicBlock(target.as_usize())),
                )),
            mir::TerminatorKind::SwitchInt { discr, targets } => {
                //let discr_version = self.ssa_analysis.version.get(&(location, discr.local)).unwrap();
                //let discr_name = vir::vir_format!(self.vcx, "_{}s_{}", discr.local.index(), discr_version);
                let ty_out = self.deps.require_ref::<crate::encoders::TypeEncoder>(
                    discr.ty(self.local_decls, self.vcx.tcx),
                ).unwrap();

                let goto_targets = self.vcx.alloc_slice(&targets.iter()
                    .map(|(value, target)| (
                        ty_out.expr_from_u128(value),
                        //self.vcx.alloc(vir::ExprData::Todo(vir::vir_format!(self.vcx, "constant({value})"))),
                        self.vcx.alloc(vir::CfgBlockLabelData::BasicBlock(target.as_usize())),
                    ))
                    .collect::<Vec<_>>());
                let goto_otherwise = self.vcx.alloc(vir::CfgBlockLabelData::BasicBlock(
                    targets.otherwise().as_usize(),
                ));

                let discr_ex = self.encode_operand_snap(discr);
                self.vcx.alloc(vir::TerminatorStmtData::GotoIf(self.vcx.alloc(vir::GotoIfData {
                    value: discr_ex, // self.vcx.mk_local_ex(discr_name),
                    targets: goto_targets,
                    otherwise: goto_otherwise,
                })))
            }
            mir::TerminatorKind::Return => self.vcx.alloc(vir::TerminatorStmtData::Goto(
                self.vcx.alloc(vir::CfgBlockLabelData::End),
            )),
            mir::TerminatorKind::Call {
                func,
                args,
                destination,
                target,
                ..
            } => {
                // TODO: extracting FnDef given func could be extracted? (duplication in pure)
                let func_ty = func.ty(self.local_decls, self.vcx.tcx);
                let func_def_id = match func_ty.kind() {
                    ty::TyKind::FnDef(def_id, _arg_tys) => {
                        // TODO: use arg_tys
                        def_id
                    }
                    _ => todo!(),
                };

                // TODO: dedup with mir_pure
                let attrs = self.vcx.tcx.get_attrs_unchecked(*func_def_id);
                let is_pure = attrs.iter()
                    .filter(|attr| !attr.is_doc_comment())
                    .map(|attr| attr.get_normal_item()).any(|item| 
                        item.path.segments.len() == 2
                        && item.path.segments[0].ident.as_str() == "prusti"
                        && item.path.segments[1].ident.as_str() == "pure"
                    );

                let dest = self.encode_place(Place::from(*destination));
                let call_args = args.iter().map(|op| 
                    if is_pure {
                        self.encode_operand_snap(op)
                    }
                    else {
                        self.encode_operand(op)
                    }
                );

                if is_pure {
                    let func_args = call_args.collect::<Vec<_>>();
                    let pure_func_name = self.deps.require_ref::<crate::encoders::MirFunctionEncoder>(
                        *func_def_id,
                    ).unwrap().function_name;

                    let pure_func_app = self.vcx.mk_func_app(pure_func_name, &func_args);

                    let method_assign = {
                        //TODO: Can we get `method_assign` in a better way? Maybe from the MirFunctionEncoder?
                        let body = self.vcx.body.borrow_mut().get_impure_fn_body_identity(func_def_id.expect_local());
                        let return_type = self.deps
                            .require_ref::<crate::encoders::TypeEncoder>(body.return_ty())
                            .unwrap();
                        return_type.method_assign
                    };

                    self.stmt(vir::StmtData::MethodCall(self.vcx.alloc(vir::MethodCallData {
                        targets: &[],
                        method: method_assign,
                        args: self.vcx.alloc_slice(&[dest, pure_func_app]),
                    })));
                }
                else {
                    let meth_args = std::iter::once(dest)
                        .chain(call_args)
                        .collect::<Vec<_>>();
                    let func_out = self.deps.require_ref::<crate::encoders::MirImpureEncoder>(
                        *func_def_id,
                    ).unwrap();
    
                    self.stmt(vir::StmtData::MethodCall(self.vcx.alloc(vir::MethodCallData {
                        targets: &[],
                        method: func_out.method_name,
                        args: self.vcx.alloc_slice(&meth_args),
                    })));
                }

<<<<<<< HEAD
=======
                let destination = self.encode_place(Place::from(*destination));
                let args = args.iter().map(|op| self.encode_operand(op));
                let args: Vec<_> = std::iter::once(destination).chain(args).collect();
                self.stmt(func_out.method_ref.apply(self.vcx, &args));
>>>>>>> 1558d73b
                self.vcx.alloc(vir::TerminatorStmtData::Goto(
                    self.vcx.alloc(vir::CfgBlockLabelData::BasicBlock(target.unwrap().as_usize())),
                ))
            }
            mir::TerminatorKind::Assert { cond, expected, msg, target, unwind } => {
                let e_bool = self.deps.require_ref::<crate::encoders::TypeEncoder>(
                    self.vcx.tcx.types.bool,
                ).unwrap();
                let enc = self.encode_operand_snap(cond);
                let enc = e_bool.expect_prim().snap_to_prim.apply(self.vcx, [enc]);
                let expected = self.vcx.alloc(vir::ExprData::Const(self.vcx.alloc(vir::ConstData::Bool(*expected))));
                let assert = self.vcx.alloc(vir::ExprData::BinOp(self.vcx.alloc(vir::BinOpData {
                    kind: vir::BinOpKind::CmpEq,
                    lhs: enc,
                    rhs: expected,
                })));
                self.stmt(vir::StmtData::Exhale(assert));

                let target_bb = self.vcx.alloc(vir::CfgBlockLabelData::BasicBlock(target.as_usize()));
                let otherwise = match unwind {
                    mir::UnwindAction::Cleanup(bb) =>
                        self.vcx.alloc(vir::CfgBlockLabelData::BasicBlock(bb.as_usize())),
                    _ => todo!()
                };

                self.vcx.alloc(vir::TerminatorStmtData::GotoIf(self.vcx.alloc(vir::GotoIfData {
                    value: enc,  
                    targets: self.vcx.alloc_slice(&[(expected, &target_bb)]),
                    otherwise,
                })))
            }
            unsupported_kind => self.vcx.alloc(vir::TerminatorStmtData::Dummy(
                vir::vir_format!(self.vcx, "terminator {unsupported_kind:?}"),
            )),
        };
        assert!(self.current_terminator.replace(terminator).is_none());
    }
}<|MERGE_RESOLUTION|>--- conflicted
+++ resolved
@@ -41,7 +41,10 @@
 
 impl TaskEncoder for MirImpureEncoder {
     // TODO: local def id (+ promoted, substs, etc)
-    type TaskDescription<'vir> = DefId;
+    type TaskDescription<'vir> = (
+        DefId, // ID of the function
+        Option<ty::GenericArgsRef<'vir>>, // ? this should be the "signature", after applying the env/substs
+    );
 
     type OutputRef<'vir> = MirImpureEncoderOutputRef<'vir>;
     type OutputFullLocal<'vir> = MirImpureEncoderOutput<'vir>;
@@ -74,14 +77,11 @@
         Self::EncodingError,
         Option<Self::OutputFullDependency<'vir>>,
     )> {
-        let def_id: DefId = *task_key;
-
-        let trusted = crate::encoders::with_def_spec(|def_spec|
-            def_spec
-                .get_proc_spec(&def_id)
-                .map(|e| e.base_spec.trusted)
-        );
-        let trusted = trusted.and_then(|trusted| trusted.extract_inherit()).unwrap_or_default();
+        let (def_id, substs) = *task_key;
+
+        let trusted = crate::encoders::with_proc_spec(def_id, |def_spec|
+            def_spec.trusted.extract_inherit().unwrap_or_default()
+        ).unwrap_or_default();
 
         vir::with_vcx(|vcx| {
             use mir::visit::Visitor;
@@ -105,13 +105,17 @@
             let args = vec![&vir::TypeData::Ref; arg_count];
             let args = UnknownArity::new(vcx.alloc_slice(&args));
             let method_ref = MethodIdent::new(method_name, args);
-            deps.emit_output_ref::<Self>(def_id, MirImpureEncoderOutputRef {
+            deps.emit_output_ref::<Self>(*task_key, MirImpureEncoderOutputRef {
                 method_ref,
             });
 
             let local_def_id = def_id.as_local().filter(|_| !trusted);
             let blocks = if let Some(local_def_id) = local_def_id {
-                let body = vcx.body.borrow_mut().get_impure_fn_body_identity(local_def_id);
+                let body = if let Some(substs) = substs {
+                    vcx.body.borrow_mut().get_impure_fn_body(local_def_id, substs)
+                } else {
+                    vcx.body.borrow_mut().get_impure_fn_body_identity(local_def_id)
+                };
                 // let body = vcx.tcx.mir_promoted(local_def_id).0.borrow();
 
                 let fpcs_analysis = mir_state_analysis::run_free_pcs(&body, vcx.tcx);
@@ -158,6 +162,7 @@
                 let mut visitor = EncoderVisitor {
                     vcx,
                     deps,
+                    def_id,
                     local_decls: &body.local_decls,
                     //ssa_analysis,
                     fpcs_analysis,
@@ -203,53 +208,6 @@
             posts.push(local_defs.locals[mir::RETURN_PLACE].impure_pred);
             posts.extend(spec_posts);
 
-<<<<<<< HEAD
-
-             // TODO: dedup with mir_pure
-             let attrs = vcx.tcx.get_attrs_unchecked(def_id);
-             let is_trusted = attrs
-                 .iter()
-                 .filter(|attr| !attr.is_doc_comment())
-                 .map(|attr| attr.get_normal_item())
-                 .any(|item| {
-                     item.path.segments.len() == 2
-                         && item.path.segments[0].ident.as_str() == "prusti"
-                         && item.path.segments[1].ident.as_str() == "trusted"
-                 });
-
-            let blocks = if is_trusted {
-                None
-            }
-            else {
-                let mut visitor = EncoderVisitor {
-                    vcx,
-                    deps,
-                    local_decls: &body.local_decls,
-                    //ssa_analysis,
-                    fpcs_analysis,
-                    local_defs,
-
-                    tmp_ctr: 0,
-
-                    current_fpcs: None,
-
-                    current_stmts: None,
-                    current_terminator: None,
-                    encoded_blocks,
-                };
-                visitor.visit_body(&body);
-
-                visitor.encoded_blocks.push(vcx.alloc(vir::CfgBlockData {
-                    label: vcx.alloc(vir::CfgBlockLabelData::End),
-                    stmts: &[],
-                    terminator: vcx.alloc(vir::TerminatorStmtData::Exit),
-                }));
-
-                Some(vcx.alloc_slice(&visitor.encoded_blocks))
-            };
-
-=======
->>>>>>> 1558d73b
             Ok((MirImpureEncoderOutput {
                 method: vcx.alloc(vir::MethodData {
                     name: method_name,
@@ -269,6 +227,7 @@
 {
     vcx: &'vir vir::VirCtxt<'vir>,
     deps: &'enc mut TaskEncoderDependencies<'vir>,
+    def_id: DefId,
     local_decls: &'enc mir::LocalDecls<'vir>,
     //ssa_analysis: SsaAnalysis,
     fpcs_analysis: FreePcsAnalysis<'enc, 'vir>,
@@ -809,43 +768,36 @@
                 target,
                 ..
             } => {
+                let def_id = self.def_id;
                 // TODO: extracting FnDef given func could be extracted? (duplication in pure)
                 let func_ty = func.ty(self.local_decls, self.vcx.tcx);
-                let func_def_id = match func_ty.kind() {
-                    ty::TyKind::FnDef(def_id, _arg_tys) => {
-                        // TODO: use arg_tys
-                        def_id
+                let (func_def_id, arg_tys) = match func_ty.kind() {
+                    &ty::TyKind::FnDef(def_id, arg_tys) => {
+                        (def_id, arg_tys)
                     }
                     _ => todo!(),
                 };
-
-                // TODO: dedup with mir_pure
-                let attrs = self.vcx.tcx.get_attrs_unchecked(*func_def_id);
-                let is_pure = attrs.iter()
-                    .filter(|attr| !attr.is_doc_comment())
-                    .map(|attr| attr.get_normal_item()).any(|item| 
-                        item.path.segments.len() == 2
-                        && item.path.segments[0].ident.as_str() == "prusti"
-                        && item.path.segments[1].ident.as_str() == "pure"
-                    );
+                let is_pure = crate::encoders::with_proc_spec(func_def_id, |spec|
+                    spec.kind.is_pure().unwrap_or_default()
+                ).unwrap_or_default();
 
                 let dest = self.encode_place(Place::from(*destination));
                 let call_args = args.iter().map(|op| 
                     if is_pure {
                         self.encode_operand_snap(op)
-                    }
-                    else {
+                    } else {
                         self.encode_operand(op)
                     }
                 );
 
+                let task = (func_def_id, Some(arg_tys), def_id);
                 if is_pure {
                     let func_args = call_args.collect::<Vec<_>>();
-                    let pure_func_name = self.deps.require_ref::<crate::encoders::MirFunctionEncoder>(
-                        *func_def_id,
-                    ).unwrap().function_name;
-
-                    let pure_func_app = self.vcx.mk_func_app(pure_func_name, &func_args);
+                    let pure_func = self.deps.require_ref::<crate::encoders::MirFunctionEncoder>(
+                        task
+                    ).unwrap().function_ref;
+
+                    let pure_func_app = pure_func.apply(self.vcx, &func_args);
 
                     let method_assign = {
                         //TODO: Can we get `method_assign` in a better way? Maybe from the MirFunctionEncoder?
@@ -856,34 +808,19 @@
                         return_type.method_assign
                     };
 
-                    self.stmt(vir::StmtData::MethodCall(self.vcx.alloc(vir::MethodCallData {
-                        targets: &[],
-                        method: method_assign,
-                        args: self.vcx.alloc_slice(&[dest, pure_func_app]),
-                    })));
+                    self.stmt(method_assign.apply(self.vcx, [dest, pure_func_app]));
                 }
                 else {
-                    let meth_args = std::iter::once(dest)
+                    let method_args = std::iter::once(dest)
                         .chain(call_args)
                         .collect::<Vec<_>>();
                     let func_out = self.deps.require_ref::<crate::encoders::MirImpureEncoder>(
-                        *func_def_id,
+                        (task.0, task.1),
                     ).unwrap();
     
-                    self.stmt(vir::StmtData::MethodCall(self.vcx.alloc(vir::MethodCallData {
-                        targets: &[],
-                        method: func_out.method_name,
-                        args: self.vcx.alloc_slice(&meth_args),
-                    })));
-                }
-
-<<<<<<< HEAD
-=======
-                let destination = self.encode_place(Place::from(*destination));
-                let args = args.iter().map(|op| self.encode_operand(op));
-                let args: Vec<_> = std::iter::once(destination).chain(args).collect();
-                self.stmt(func_out.method_ref.apply(self.vcx, &args));
->>>>>>> 1558d73b
+                    self.stmt(func_out.method_ref.apply(self.vcx, &method_args));
+                }
+
                 self.vcx.alloc(vir::TerminatorStmtData::Goto(
                     self.vcx.alloc(vir::CfgBlockLabelData::BasicBlock(target.unwrap().as_usize())),
                 ))
