use mir_state_analysis::{
    free_pcs::{CapabilityKind, FreePcsAnalysis, FreePcsBasicBlock, FreePcsLocation, RepackOp},
    utils::Place,
};
use prusti_rustc_interface::{
    middle::{mir, ty},
    span::def_id::DefId,
};
//use mir_ssa_analysis::{
//    SsaAnalysis,
//};
use task_encoder::{TaskEncoder, TaskEncoderDependencies};
use vir::{MethodIdent, UnknownArity};

pub struct MirImpureEnc;

#[derive(Clone, Debug)]
pub enum MirImpureEncError {
    Unsupported,
}

#[derive(Clone, Debug)]
pub struct MirImpureEncOutputRef<'vir> {
    pub method_ref: MethodIdent<'vir, UnknownArity<'vir>>,
}
impl<'vir> task_encoder::OutputRefAny for MirImpureEncOutputRef<'vir> {}

#[derive(Clone, Debug)]
pub struct MirImpureEncOutput<'vir> {
    pub method: vir::Method<'vir>,
}

use crate::encoders::{
    lifted::aggregate_cast::{AggregateSnapArgsCastEnc, AggregateSnapArgsCastEncTask}, rust_ty_predicates::RustTyPredicatesEnc, ConstEnc, MirBuiltinEnc, MirLocalDefEnc, MirSpecEnc
};

use super::pure_func_app::PureFuncAppEnc;

const ENCODE_REACH_BB: bool = false;

impl TaskEncoder for MirImpureEnc {
    task_encoder::encoder_cache!(MirImpureEnc);

    // TODO: local def id (+ promoted, substs, etc)
    type TaskDescription<'tcx> = (
        DefId, // ID of the function
        ty::GenericArgsRef<'tcx>, // ? this should be the "signature", after applying the env/substs
        Option<DefId>, // ID of the caller function, if any
    );

    type OutputRef<'vir> = MirImpureEncOutputRef<'vir>;
    type OutputFullLocal<'vir> = MirImpureEncOutput<'vir>;

    type EncodingError = MirImpureEncError;

    fn task_to_key<'vir>(task: &Self::TaskDescription<'vir>) -> Self::TaskKey<'vir> {
        *task
    }

    fn do_encode_full<'tcx: 'vir, 'vir>(
        task_key: &Self::TaskKey<'tcx>,
        deps: &mut TaskEncoderDependencies<'vir>,
    ) -> Result<(
        Self::OutputFullLocal<'vir>,
        Self::OutputFullDependency<'vir>,
    ), (
        Self::EncodingError,
        Option<Self::OutputFullDependency<'vir>>,
    )> {
        let (def_id, substs, caller_def_id) = *task_key;

        let trusted = crate::encoders::with_proc_spec(def_id, |def_spec|
            def_spec.trusted.extract_inherit().unwrap_or_default()
        ).unwrap_or_default();

        vir::with_vcx(|vcx| {
            use mir::visit::Visitor;
            let local_defs = deps.require_local::<MirLocalDefEnc>(
                *task_key,
            ).unwrap();

            // Argument count for the Viper method:
            // - one (`Ref`) for the return place;
            // - one (`Ref`) for each MIR argument.
            //
            // Note that the return place is modelled as an argument of the
            // Viper method. This corresponds to an execution model where the
            // method can return data to the caller without a copy--it directly
            // modifies a place provided by the caller.
            //
            // TODO: type parameters
            let arg_count = local_defs.arg_count + 1;

            let extra: String = substs.iter().map(|s| format!("_{s}")).collect();
<<<<<<< HEAD
            let caller = caller_def_id
                .map(|id| format!("{}_{}", id.krate, id.index.index()))
                .unwrap_or_default();
            let method_name = vir::vir_format!(
                vcx,
                "m_{}{extra}_CALLER_{caller}",
                vcx.tcx.item_name(def_id)
            );
            let mut args = vec![&vir::TypeData::Ref; arg_count];
            let param_ty_decls = substs
                .into_type_list(vcx.tcx)
                .iter()
                .flat_map(|ty| {
                    deps.require_ref::<RustTyPredicatesEnc>(ty)
                        .unwrap()
                        .ty
                        .instantiation_arguments()
                        .into_iter()
                })
                .collect::<Vec<_>>();
            args.extend(param_ty_decls.iter().map(|decl| decl.ty));
=======
            let caller = caller_def_id.map(|id| format!("{}_{}", id.krate, id.index.index())).unwrap_or_default();
            let method_name = vir::vir_format!(vcx, "m_{}{extra}_CALLER_{caller}", vcx.tcx().item_name(def_id));
            let args = vec![&vir::TypeData::Ref; arg_count];
>>>>>>> 0f38d82e
            let args = UnknownArity::new(vcx.alloc_slice(&args));
            let method_ref = MethodIdent::new(method_name, args);
            deps.emit_output_ref::<Self>(*task_key, MirImpureEncOutputRef { method_ref });

            // Do not encode the method body if it is external, trusted or just
            // a call stub.
            let local_def_id = def_id.as_local().filter(|_| !trusted && caller_def_id.is_none());
            let blocks = if let Some(local_def_id) = local_def_id {
                let body = vcx.body_mut().get_impure_fn_body(local_def_id, substs, caller_def_id);
                // let body = vcx.tcx().mir_promoted(local_def_id).0.borrow();

                let fpcs_analysis = mir_state_analysis::run_free_pcs(&body, vcx.tcx());

                //let ssa_analysis = SsaAnalysis::analyse(&body);

                let block_count = body.basic_blocks.len();

                // Local count for the Viper method:
                // - one for each basic block;
                // - one (`Ref`) for each non-argument, non-return local.
                let _local_count = block_count + 1 * (body.local_decls.len() - arg_count);

                let mut encoded_blocks = Vec::with_capacity(
                    // extra blocks: Start, End
                    2 + block_count,
                );
                let mut start_stmts = Vec::new();
                for local in (arg_count..body.local_decls.len()).map(mir::Local::from) {
                    let name_p = local_defs.locals[local].local.name;
                    start_stmts.push(
                        vcx.mk_local_decl_stmt(vir::vir_local_decl! { vcx; [name_p] : Ref }, None)
                    )
                }
                if ENCODE_REACH_BB {
                    start_stmts.extend((0..block_count)
                        .map(|block| {
                            let name = vir::vir_format!(vcx, "_reach_bb{block}");
                            vcx.mk_local_decl_stmt(
                                vir::vir_local_decl! { vcx; [name] : Bool },
                                Some(vcx.mk_todo_expr("false"))
                            )
                        }));
                }
                encoded_blocks.push(
                    vcx.mk_cfg_block(
                        vcx.alloc(vir::CfgBlockLabelData::Start),
                        vcx.alloc_slice(&start_stmts),
                        vcx.mk_goto_stmt(vcx.alloc(vir::CfgBlockLabelData::BasicBlock(0)))
                    )
                );

                let mut visitor = EncVisitor {
                    vcx,
                    deps,
                    def_id,
                    local_decls: &body.local_decls,
                    //ssa_analysis,
                    fpcs_analysis,
                    local_defs,

                    tmp_ctr: 0,

                    current_fpcs: None,

                    current_stmts: None,
                    current_terminator: None,
                    encoded_blocks,
                };
                visitor.visit_body(&body);

                visitor.encoded_blocks.push(
                    vcx.mk_cfg_block(
                        vcx.alloc(vir::CfgBlockLabelData::End),
                        &[],
                        vcx.alloc(vir::TerminatorStmtData::Exit)
                    )
                );
                Some(vcx.alloc_slice(&visitor.encoded_blocks))
            } else {
                None
            };

            let spec = deps.require_local::<MirSpecEnc>(
                (def_id, substs, caller_def_id, false)
            ).unwrap();
            let (spec_pres, spec_posts) = (spec.pres, spec.posts);

            let mut pres = Vec::with_capacity(arg_count - 1);
            let mut args = Vec::with_capacity(arg_count + substs.len());
            for arg_idx in 0..arg_count {
                let name_p = local_defs.locals[arg_idx.into()].local.name;
                args.push(vir::vir_local_decl! { vcx; [name_p] : Ref });
                if arg_idx != 0 {
                    pres.push(local_defs.locals[arg_idx.into()].impure_pred);
                }
            }
            args.extend(param_ty_decls.iter());
            pres.extend(spec_pres);

            let mut posts = Vec::with_capacity(spec_posts.len() + 1);
            posts.push(local_defs.locals[mir::RETURN_PLACE].impure_pred);
            posts.extend(spec_posts);

            Ok((
                MirImpureEncOutput {
                    method: vcx.mk_method(
                        method_ref,
                        vcx.alloc_slice(&args),
                        &[],
                        vcx.alloc_slice(&pres),
                        vcx.alloc_slice(&posts),
                        blocks,
                    ),
                },
                (),
            ))
        })
    }
}

struct EncVisitor<'tcx, 'vir, 'enc>
    where 'vir: 'enc
{
    vcx: &'vir vir::VirCtxt<'tcx>,
    deps: &'enc mut TaskEncoderDependencies<'vir>,
    def_id: DefId,
    local_decls: &'enc mir::LocalDecls<'tcx>,
    //ssa_analysis: SsaAnalysis,
    fpcs_analysis: FreePcsAnalysis<'enc, 'tcx>,
    local_defs: crate::encoders::local_def::MirLocalDefEncOutput<'vir>,

    tmp_ctr: usize,

    // for the current basic block
    current_fpcs: Option<FreePcsBasicBlock<'tcx>>,

    current_stmts: Option<Vec<vir::Stmt<'vir>>>,
    current_terminator: Option<vir::TerminatorStmt<'vir>>,

    encoded_blocks: Vec<vir::CfgBlock<'vir>>, // TODO: use IndexVec ?
}

impl<'tcx: 'vir, 'vir> PureFuncAppEnc<'tcx, 'vir> for EncVisitor<'tcx, 'vir, '_> {
    type EncodeOperandArgs = ();
    type Curr = !;
    type Next = !;
    type LocalDeclsSrc = mir::LocalDecls<'tcx>;
    fn vcx(&self) -> &'vir vir::VirCtxt<'tcx> {
        self.vcx
    }

    fn deps(&mut self) -> &mut TaskEncoderDependencies<'vir> {
        self.deps
    }

    fn local_decls_src(&self) -> &Self::LocalDeclsSrc {
        self.local_decls
    }

    fn encode_operand(
        &mut self,
        _args: &Self::EncodeOperandArgs,
        operand: &mir::Operand<'tcx>,
    ) -> vir::ExprGen<'vir, Self::Curr, Self::Next> {
        self.encode_operand_snap(operand)
    }
}

impl<'tcx, 'vir, 'enc> EncVisitor<'tcx, 'vir, 'enc> {
    fn stmt(&mut self, stmt: vir::Stmt<'vir>) {
        self.current_stmts
            .as_mut()
            .unwrap()
            .push(stmt);
    }

    fn unreachable(&mut self) -> vir::TerminatorStmt<'vir> {
        self.stmt(self.vcx.mk_exhale_stmt(self.vcx.mk_bool::<false>()));
        self.vcx.mk_assume_false_stmt()
    }

    /*
    fn project_fields(
        &mut self,
        mut ty_out: crate::encoders::PredicateEncOutputRef<'vir>,
        projection: &'vir ty::List<mir::PlaceElem<'vir>>
    ) -> &'vir [&'vir str] {
        let mut ret = vec![];
        for proj in projection {
            match proj {
                mir::ProjectionElem::Field(f, ty) => {
                    let ty_out_struct = ty_out.expect_structlike();
                    let field_ty_out = self.deps.require_ref::<crate::encoders::PredicateEnc>(
                        ty,
                    ).unwrap();
                    ret.push();
                    ty_out = field_ty_out;
                }
                _ => panic!("unsupported projection"),
            }
        }
        ret
        self.vcx.alloc_slice(&projection.iter()
            .map(|proj| match proj {
            }).collect::<Vec<_>>())

        projection.iter()
            .fold((base, ty_out), |(base, ty_out), proj| match proj {
                mir::ProjectionElem::Field(f, ty) => {
                    let ty_out_struct = ty_out.expect_structlike();
                    let field_ty_out = self.deps.require_ref::<crate::encoders::PredicateEnc>(
                        ty,
                    ).unwrap();
                    (self.vcx.mk_func_app(
                        ty_out_struct.field_projection_p[f.as_usize()],
                        &[base],
                    ), field_ty_out)
                }
                _ => panic!("unsupported projection"),
            }).0
    }
    */

    /// Do the same as [self.fpcs_repacks_terminator] but instead of adding the statements to [self.current_stmts] return them instead.
    /// TODO: clean this up
    fn collect_terminator_repacks(
        &mut self,
        idx: usize,
        repacks: impl for<'a, 'b> Fn(&'a FreePcsLocation<'b>) -> &'a [RepackOp<'b>],
    ) -> Vec<&'vir vir::StmtData<'vir>> {
        let current_stmts = self.current_stmts.take();
        self.current_stmts = Some(Vec::new());
        self.fpcs_repacks_terminator(idx, repacks);
        let new_stmts = self.current_stmts.take().unwrap();
        self.current_stmts = current_stmts;
        new_stmts
    }

    fn fpcs_repacks(
        &mut self,
        repacks: &[RepackOp<'tcx>],
    ) {
        for &repack_op in repacks {
            match repack_op {
                RepackOp::Expand(place, _target, capability_kind)
                | RepackOp::Collapse(place, _target, capability_kind) => {
                    if matches!(capability_kind, CapabilityKind::Write) {
                        // Collapsing an already exhaled place is a no-op
                        // TODO: unless it's through a Ref I imagine?
                        assert!(matches!(repack_op, RepackOp::Collapse(..)));
                        return;
                    }
<<<<<<< HEAD
                    let place_ty = (*place).ty(self.local_decls, self.vcx.tcx);
                    let place_ty_out = self.deps.require_ref::<RustTyPredicatesEnc>(place_ty.ty).unwrap();
                    let ref_to_pred = place_ty_out
                        .generic_predicate
                        .expect_pred_variant_opt(place_ty.variant_index);
=======
                    let place_ty = (*place).ty(self.local_decls, self.vcx.tcx());
                    let place_ty_out = self.deps.require_ref::<PredicateEnc>(place_ty.ty).unwrap();
                    let ref_to_pred = place_ty_out.expect_pred_variant_opt(place_ty.variant_index);
>>>>>>> 0f38d82e

                    let ref_p = self.encode_place(place);
                    let args = place_ty_out.ref_to_args(self.vcx, ref_p);
                    let predicate = ref_to_pred.apply(self.vcx, &args, None);
                    if matches!(
                        repack_op,
                        mir_state_analysis::free_pcs::RepackOp::Expand(..)
                    ) {
                        self.stmt(self.vcx.mk_unfold_stmt(predicate));
                    } else {
                        self.stmt(self.vcx.mk_fold_stmt(predicate));
                    }
                }
                RepackOp::Weaken(place, CapabilityKind::Exclusive, CapabilityKind::Write) => {
                    let place_ty = (*place).ty(self.local_decls, self.vcx.tcx());
                    assert!(place_ty.variant_index.is_none());

                    let place_ty_out = self.deps.require_ref::<RustTyPredicatesEnc>(place_ty.ty).unwrap();

                    let ref_p = self.encode_place(place);
                    let args = place_ty_out.ref_to_args(self.vcx, ref_p);
                    self.stmt(
                        self.vcx
                            .mk_exhale_stmt(place_ty_out.ref_to_pred(self.vcx, &args, None)),
                    );
                }
                unsupported_op => panic!("unsupported repack op: {unsupported_op:?}"),
            }
        }
    }

    fn fpcs_repacks_location(
        &mut self,
        location: mir::Location,
        repacks: impl for<'a, 'b> Fn(&'a FreePcsLocation<'b>) -> &'a [RepackOp<'b>],
    ) {
        let current_fpcs = self.current_fpcs.take().unwrap();
        let repacks = repacks(&current_fpcs.statements[location.statement_index]);
        self.fpcs_repacks(repacks);
        self.current_fpcs = Some(current_fpcs);
    }

    fn fpcs_repacks_terminator(
        &mut self,
        succ_idx: usize,
        repacks: impl for<'a, 'b> Fn(&'a FreePcsLocation<'b>) -> &'a [RepackOp<'b>],
    ) {
        let current_fpcs = self.current_fpcs.take().unwrap();
        let repacks = repacks(&current_fpcs.terminator.succs[succ_idx]);
        self.fpcs_repacks(repacks);
        self.current_fpcs = Some(current_fpcs);
    }

<<<<<<< HEAD
    fn encode_operand_snap(&mut self, operand: &mir::Operand<'tcx>) -> vir::Expr<'vir> {
        let ty = operand.ty(self.local_decls, self.vcx.tcx);
=======
    fn encode_operand_snap(
        &mut self,
        operand: &mir::Operand<'tcx>,
    ) -> vir::Expr<'vir> {
        let ty = operand.ty(self.local_decls, self.vcx.tcx());
>>>>>>> 0f38d82e
        match operand {
            &mir::Operand::Move(source) => {
                let ty_out = self.deps.require_ref::<RustTyPredicatesEnc>(ty).unwrap();
                let place_exp = self.encode_place(Place::from(source));
                let args = ty_out.ref_to_args(self.vcx, place_exp);
                let snap_val = ty_out.ref_to_snap(self.vcx, &args);

                let tmp_exp = self.new_tmp(ty_out.snapshot()).1;
                self.stmt(self.vcx.mk_pure_assign_stmt(tmp_exp, snap_val));
                self.stmt(
                    self.vcx
                        .mk_exhale_stmt(ty_out.ref_to_pred(self.vcx, &args, None)),
                );
                tmp_exp
            }
            &mir::Operand::Copy(source) => {
                let ty_out = self.deps.require_ref::<RustTyPredicatesEnc>(ty).unwrap();
                let viper_ref = self.encode_place(Place::from(source));
                let args = ty_out.ref_to_args(self.vcx, viper_ref);
                ty_out.ref_to_snap(self.vcx, &args)
            }
            mir::Operand::Constant(box constant) => self
                .deps
                .require_local::<ConstEnc>((constant.literal, 0, self.def_id))
                .unwrap(),
        }
    }

    fn encode_operand(
        &mut self,
        operand: &mir::Operand<'tcx>,
    ) -> vir::Expr<'vir> {
        let ty = operand.ty(self.local_decls, self.vcx.tcx());
        let (snap_val, ty_out) = match operand {
            &mir::Operand::Move(source) => return self.encode_place(Place::from(source)),
            &mir::Operand::Copy(source) => {
                let ty_out = self.deps.require_ref::<RustTyPredicatesEnc>(ty).unwrap();
                let source: vir::Expr<'vir> =
                    ty_out.ref_to_snap(self.vcx, &[self.encode_place(Place::from(source))]);
                (source, ty_out)
            }
            mir::Operand::Constant(box constant) => {
                let ty_out = self.deps.require_ref::<RustTyPredicatesEnc>(ty).unwrap();
                let constant = self.deps.require_local::<ConstEnc>((constant.literal, 0, self.def_id)).unwrap();
                (constant, ty_out)
            }
        };
        let tmp_exp: vir::Expr<'vir> = self.new_tmp(&vir::TypeData::Ref).1;
        self.stmt(ty_out.apply_method_assign(self.vcx, tmp_exp, snap_val));
        tmp_exp
    }

    fn encode_place(
        &mut self,
        place: Place<'tcx>,
    ) -> vir::Expr<'vir> {
        let mut place_ty = mir::tcx::PlaceTy::from_ty(self.local_decls[place.local].ty);
        let mut expr = self.local_defs.locals[place.local].local_ex;
        // TODO: factor this out (duplication with pure encoder)?
        for &elem in place.projection {
            expr = self.encode_place_element(place_ty, elem, expr);
            place_ty = place_ty.projection_ty(self.vcx.tcx(), elem);
        }
        expr
    }

    fn encode_place_element(&mut self, place_ty: mir::tcx::PlaceTy<'tcx>, elem: mir::PlaceElem<'tcx>, expr: vir::Expr<'vir>) -> vir::Expr<'vir> {
        match elem {
            mir::ProjectionElem::Field(field_idx, _) => {
                let e_ty = self.deps.require_ref::<RustTyPredicatesEnc>(place_ty.ty).unwrap();
                let field_access = e_ty
                    .generic_predicate
                    .expect_variant_opt(place_ty.variant_index)
                    .ref_to_field_refs;
                let projection_p = field_access[field_idx.as_usize()];
                projection_p.apply(self.vcx, [expr])
            }
            // TODO: should all variants start at the same `Ref`?
            mir::ProjectionElem::Downcast(..) => expr,
            mir::ProjectionElem::Deref => {
                assert!(place_ty.variant_index.is_none());
                let e_ty = self.deps.require_ref::<RustTyPredicatesEnc>(place_ty.ty).unwrap();
                let ref_field = e_ty.generic_predicate.expect_ref().ref_field;
                self.vcx.mk_field_expr(expr, ref_field)
            }
            _ => todo!("Unsupported ProjectionElem {:?}", elem),
        }
    }

    fn new_tmp(&mut self, ty: &'vir vir::TypeData<'vir>) -> (vir::Local<'vir>, vir::Expr<'vir>) {
        let name = vir::vir_format!(self.vcx, "_tmp{}", self.tmp_ctr);
        self.tmp_ctr += 1;
        self.stmt(self.vcx.mk_local_decl_stmt(
            vir::vir_local_decl! { self.vcx; [name] : [ty] },
            None,
        ));
        let tmp = self.vcx.mk_local(name, ty);
        (tmp, self.vcx.mk_local_ex_local(tmp))
    }
}

impl<'tcx, 'vir, 'enc> mir::visit::Visitor<'tcx> for EncVisitor<'tcx, 'vir, 'enc> {
    // fn visit_body(&mut self, body: &mir::Body<'tcx>) {
    //     println!("visiting body!");
    // }
    fn visit_basic_block_data(
        &mut self,
        block: mir::BasicBlock,
        data: &mir::BasicBlockData<'tcx>,
    ) {
        self.current_fpcs = Some(self.fpcs_analysis.get_all_for_bb(block));

        self.current_stmts = Some(Vec::with_capacity(
            data.statements.len(), // TODO: not exact?
        ));
        if ENCODE_REACH_BB {
            self.stmt(
                self.vcx.mk_pure_assign_stmt(
                    self.vcx.mk_local_ex(
                        vir::vir_format!(self.vcx, "_reach_bb{}", block.as_usize()),
                        &vir::TypeData::Bool,
                    ),
                    self.vcx.mk_bool::<true>()
                )
            );
        }

        /*
        let mut phi_stmts = vec![];
        if let Some(phi_nodes) = self.ssa_analysis.phi.get(&block) {
            for phi_node in phi_nodes {
                assert!(!phi_node.sources.is_empty());
                let local_ty = &self.local_types[phi_node.local];
                let expr = phi_node.sources.iter()
                    .fold(self.vcx.mk_func_app(
                        local_ty.function_unreachable,
                        &[],
                    ), |prev, source| self.vcx.alloc(vir::ExprData::Ternary(self.vcx.alloc(vir::TernaryData {
                        cond: self.vcx.mk_local_ex(vir::vir_format!(self.vcx, "_reach_bb{}", source.0.as_usize())),
                        then: self.vcx.mk_local_ex(vir::vir_format!(self.vcx, "_{}s_{}", phi_node.local.as_usize(), source.1)),
                        else_: prev,
                    }))));
                phi_stmts.push(vir::StmtData::LocalDecl(self.vcx.alloc(vir::LocalDeclData {
                    name: vir::vir_format!(self.vcx, "_{}s_{}", phi_node.local.as_usize(), phi_node.new_version),
                    ty: self.local_types[phi_node.local].snapshot,
                    expr: Some(expr),
                })));
            }
        }
        for phi_stmt in phi_stmts {
            self.stmt(phi_stmt);
        }
        */

        assert!(self.current_terminator.is_none());
        self.super_basic_block_data(block, data);
        let stmts = self.current_stmts.take().unwrap();
        let terminator = self.current_terminator.take().unwrap();
        self.encoded_blocks.push(
            self.vcx.mk_cfg_block(
                self.vcx.alloc(vir::CfgBlockLabelData::BasicBlock(block.as_usize())),
                self.vcx.alloc_slice(&stmts),
                terminator
            )
        );
    }

    fn visit_statement(
        &mut self,
        statement: &mir::Statement<'tcx>,
        location: mir::Location,
    ) {
        // TODO: these should not be ignored, but should havoc the local instead
        // This clears up the noise a bit, making sure StorageLive and other
        // kinds do not show up in the comments.
        let IGNORE_NOP_STMTS = true;
        if IGNORE_NOP_STMTS {
            match &statement.kind {
                mir::StatementKind::StorageLive(..)
                | mir::StatementKind::StorageDead(..) => {
                    return;
                }
                _ => {}
            }
        }

        self.stmt(self.vcx.mk_comment_stmt(
            // TODO: also add bb and location for better debugging?
            vir::vir_format!(self.vcx, "{statement:?}"),
        ));

        self.fpcs_repacks_location(location, |loc| &loc.repacks_start);
        // TODO: move this to after getting operands, before assignment
        self.fpcs_repacks_location(location, |loc| &loc.repacks_middle);
        match &statement.kind {
            mir::StatementKind::Assign(box (dest, rvalue)) => {
                //let ssa_update = self.ssa_analysis.updates.get(&location).cloned().unwrap();
                //assert!(ssa_update.local == dest.local);

                //let old_name_s = vir::vir_format!(self.vcx, "_{}s_{}", dest.local.index(), ssa_update.old_version);
                //let name_s = vir::vir_format!(self.vcx, "_{}s_{}", dest.local.index(), ssa_update.new_version);
                //let ty_s = self.local_types[ssa_update.local].snapshot;

                // What are we assigning to?
                let proj_ref = self.encode_place(Place::from(*dest));

<<<<<<< HEAD
                let rvalue_ty = rvalue.ty(self.local_decls, self.vcx.tcx);
=======
                let rvalue_ty = rvalue.ty(self.local_decls, self.vcx.tcx());
                let e_rvalue_ty = self.deps.require_ref::<PredicateEnc>(
                    rvalue_ty,
                ).unwrap();
>>>>>>> 0f38d82e

                // The snapshot of the value that we are assigning.
                let expr = match rvalue {
                    mir::Rvalue::Use(op) => self.encode_operand_snap(op),

                    //mir::Rvalue::Repeat(Operand<'tcx>, Const<'tcx>) => {}
                    //mir::Rvalue::Ref(Region<'tcx>, BorrowKind, Place<'tcx>) => {}
                    //mir::Rvalue::ThreadLocalRef(DefId) => {}
                    //mir::Rvalue::AddressOf(Mutability, Place<'tcx>) => {}
                    //mir::Rvalue::Len(Place<'tcx>) => {}
                    //mir::Rvalue::Cast(CastKind, Operand<'tcx>, Ty<'tcx>) => {}

                    rv@mir::Rvalue::BinaryOp(op, box (l, r)) |
                    rv@mir::Rvalue::CheckedBinaryOp(op, box (l, r)) => {
                        let l_ty = l.ty(self.local_decls, self.vcx.tcx());
                        let r_ty = r.ty(self.local_decls, self.vcx.tcx());
                        use crate::encoders::MirBuiltinEncTask::{BinOp, CheckedBinOp};
                        let task = if matches!(rv, mir::Rvalue::BinaryOp(..)) {
                            BinOp(rvalue_ty, *op, l_ty, r_ty)
                        } else {
                            CheckedBinOp(rvalue_ty, *op, l_ty, r_ty)
                        };
                        let binop_function = self.deps.require_ref::<MirBuiltinEnc>(
                            task
                        ).unwrap().function;
                        binop_function.apply(self.vcx, &[
                            self.encode_operand_snap(l),
                            self.encode_operand_snap(r),
                        ])
                    }

                    //mir::Rvalue::NullaryOp(NullOp, Ty<'tcx>) => {}

                    mir::Rvalue::UnaryOp(unop, operand) => {
                        let operand_ty = operand.ty(self.local_decls, self.vcx.tcx());
                        let unop_function = self.deps.require_ref::<MirBuiltinEnc>(
                            crate::encoders::MirBuiltinEncTask::UnOp(
                                rvalue_ty,
                                *unop,
                                operand_ty,
                            ),
                        ).unwrap().function;
                        unop_function.apply(self.vcx, &[self.encode_operand_snap(operand)])
                        /*
                        assert!(source.projection.is_empty());
                        let source_version = self.ssa_analysis.version.get(&(location, source.local)).unwrap();
                        let source_name = vir::vir_format!(self.vcx, "_{}s_{}", source.local.index(), source_version);

                        let unop_function = self.deps.require_ref::<crate::encoders::MirBuiltinEnc>(
                            crate::encoders::MirBuiltinEncTask::UnOp(
                                *unop,
                                source.ty(self.local_decls, self.vcx.tcx()).ty,
                            ),
                        ).unwrap().name;
                        Some(self.vcx.mk_func_app(
                            unop_function,
                            &[self.vcx.mk_local_ex(source_name)],
                        ))*/
                    }

                    mir::Rvalue::Aggregate(
                        box kind @ (mir::AggregateKind::Adt(..) | mir::AggregateKind::Tuple),
                        fields,
                    ) => {
                        let e_rvalue_ty = self.deps.require_ref::<RustTyPredicatesEnc>(rvalue_ty).unwrap();
                        let sl = match kind {
                            mir::AggregateKind::Adt(_, vidx, _, _, _) =>
                                e_rvalue_ty.generic_predicate.get_variant_any(*vidx),
                            _ => e_rvalue_ty.generic_predicate.expect_structlike()
                        };
                        let field_tys = fields.iter()
                            .map(|field| field.ty(self.local_decls, self.vcx.tcx))
                            .collect::<Vec<_>>();
                        let ty_caster = self.deps.require_local::<AggregateSnapArgsCastEnc>(
                            AggregateSnapArgsCastEncTask {
                                tys: field_tys,
                                aggregate_type: kind.into()
                            }
                        ).unwrap();
                        let field_snaps = fields.iter().map(|field| self.encode_operand_snap(field)).collect::<Vec<_>>();
                        let casted_args = ty_caster.apply_casts(self.vcx, field_snaps.into_iter());
                        sl.snap_data.field_snaps_to_snap.apply(self.vcx, self.vcx.alloc_slice(&casted_args))
                    }
                    mir::Rvalue::Discriminant(place) => {
<<<<<<< HEAD
                        let e_rvalue_ty = self.deps.require_ref::<RustTyPredicatesEnc>(rvalue_ty).unwrap();
                        let place_ty = place.ty(self.local_decls, self.vcx.tcx);
                        let ty = self.deps.require_ref::<RustTyPredicatesEnc>(place_ty.ty).unwrap();
=======
                        let place_ty = place.ty(self.local_decls, self.vcx.tcx());
                        let ty = self.deps.require_ref::<PredicateEnc>(place_ty.ty).unwrap();
>>>>>>> 0f38d82e
                        let place_expr = self.encode_place(Place::from(*place));

                        match ty.generic_predicate.get_enumlike().filter(|_| place_ty.variant_index.is_none()) {
                            Some(el) => {
                                let discr_expr = self.vcx.mk_field_expr(place_expr, el.as_ref().unwrap().discr);
                                self.vcx.mk_unfolding_expr(ty.ref_to_pred_app(self.vcx, &[place_expr], Some(self.vcx.mk_wildcard())), discr_expr)
                            }
                            None => {
                                // mir::Rvalue::Discriminant documents "Returns zero for types without discriminant"
                                let zero = self.vcx.mk_uint::<0>();
                                e_rvalue_ty.generic_predicate.expect_prim().prim_to_snap.apply(self.vcx, [zero])
                            }
                        }
                    }

                    //mir::Rvalue::Discriminant(Place<'tcx>) => {}
                    //mir::Rvalue::ShallowInitBox(Operand<'tcx>, Ty<'tcx>) => {}
                    //mir::Rvalue::CopyForDeref(Place<'tcx>) => {}
                    other => {
                        tracing::error!("unsupported rvalue {other:?}");
                        self.vcx.mk_todo_expr(vir::vir_format!(self.vcx, "rvalue {rvalue:?}"))
                    }
                };

                let dest_ty = dest.ty(self.local_decls, self.vcx.tcx());
                assert!(dest_ty.variant_index.is_none());
                let dest_ty_out = self.deps.require_ref::<RustTyPredicatesEnc>(dest_ty.ty).unwrap();
                let method_assign_app = dest_ty_out.apply_method_assign(
                    self.vcx,
                    proj_ref,
                    expr
                );

                self.stmt(method_assign_app);
            }

            // no-ops ?
            mir::StatementKind::StorageLive(..)
            | mir::StatementKind::StorageDead(..) => {}

            // no-ops
            mir::StatementKind::FakeRead(_)
            | mir::StatementKind::Retag(..)
            | mir::StatementKind::PlaceMention(_)
            | mir::StatementKind::AscribeUserType(..)
            | mir::StatementKind::Coverage(_)
            //| mir::StatementKind::ConstEvalCounter
            | mir::StatementKind::Nop => {}

            k => todo!("statement {k:?}"),
        }
    }

    fn visit_terminator(
        &mut self,
        terminator: &mir::Terminator<'tcx>,
        location: mir::Location,
    ) {
        self.stmt(self.vcx.mk_comment_stmt(
            // TODO: also add bb and location for better debugging?
            vir::vir_format!(self.vcx, "{:?}", terminator.kind),
        ));

        self.fpcs_repacks_location(location, |loc| &loc.repacks_start);
        // TODO: move this to after getting operands, before assignment
        self.fpcs_repacks_location(location, |loc| &loc.repacks_middle);
        let terminator = match &terminator.kind {
            mir::TerminatorKind::Goto { target }
            | mir::TerminatorKind::FalseUnwind { real_target: target, .. }
            | mir::TerminatorKind::FalseEdge { real_target: target, .. }  => {
                const REAL_TARGET_SUCC_IDX: usize = 0;
                // Ensure that the terminator succ that we use for the repacks is the correct one
                assert_eq!(&self.current_fpcs.as_ref().unwrap().terminator.succs[REAL_TARGET_SUCC_IDX].location.block, target);
                self.fpcs_repacks_terminator(REAL_TARGET_SUCC_IDX, |rep| &rep.repacks_start);

                self.vcx.mk_goto_stmt(
                    self.vcx
                        .alloc(vir::CfgBlockLabelData::BasicBlock(target.as_usize())),
                )
            }
            mir::TerminatorKind::SwitchInt { discr, targets } => {
                //let discr_version = self.ssa_analysis.version.get(&(location, discr.local)).unwrap();
                //let discr_name = vir::vir_format!(self.vcx, "_{}s_{}", discr.local.index(), discr_version);
<<<<<<< HEAD
                let discr_ty_rs = discr.ty(self.local_decls, self.vcx.tcx);
                let discr_ty = self
                    .deps
                    .require_ref::<RustTyPredicatesEnc>(discr_ty_rs)
                    .unwrap()
                    .generic_predicate
                    .expect_prim();

                let goto_targets = self.vcx.alloc_slice(
                    &targets
                        .iter()
                        .enumerate()
                        .map(|(idx, (value, target))| {
                            assert_eq!(
                                self.current_fpcs.as_ref().unwrap().terminator.succs[idx]
                                    .location
                                    .block,
                                target
                            );

                            let extra_stmts =
                                self.collect_terminator_repacks(idx, |rep| &rep.repacks_start);
                            (
                                discr_ty.expr_from_bits(discr_ty_rs, value),
                                self.vcx
                                    .alloc(vir::CfgBlockLabelData::BasicBlock(target.as_usize())),
                                self.vcx.alloc_slice(&extra_stmts),
                            )
                        })
                        .collect::<Vec<_>>(),
                );
=======
                let discr_ty_rs = discr.ty(self.local_decls, self.vcx.tcx());
                let discr_ty = self.deps.require_ref::<PredicateEnc>(
                    discr_ty_rs
                ).unwrap().expect_prim();

                let goto_targets = self.vcx.alloc_slice(&targets.iter().enumerate()
                    .map(|(idx, (value, target))| {
                        assert_eq!(self.current_fpcs.as_ref().unwrap().terminator.succs[idx].location.block, target);

                        let extra_stmts = self.collect_terminator_repacks(idx, |rep| &rep.repacks_start);
                        self.vcx.mk_goto_if_target(
                            discr_ty.expr_from_bits(discr_ty_rs, value),
                            self.vcx.alloc(vir::CfgBlockLabelData::BasicBlock(target.as_usize())),
                            self.vcx.alloc_slice(&extra_stmts),
                        )
                    })
                    .collect::<Vec<_>>());
>>>>>>> 0f38d82e
                let goto_otherwise = self.vcx.alloc(vir::CfgBlockLabelData::BasicBlock(
                    targets.otherwise().as_usize(),
                ));

                let otherwise_succ_idx = goto_targets.len();
                assert_eq!(self.current_fpcs.as_ref().unwrap().terminator.succs[otherwise_succ_idx].location.block, targets.otherwise());
                let otherwise_stmts = self.collect_terminator_repacks(otherwise_succ_idx, |rep| &rep.repacks_start);

                let discr_ex = discr_ty.snap_to_prim.apply(self.vcx, [self.encode_operand_snap(discr)]);
                self.vcx.mk_goto_if_stmt(
                    discr_ex, // self.vcx.mk_local_ex(discr_name),
                    goto_targets,
                    goto_otherwise,
                    self.vcx.alloc_slice(&otherwise_stmts),
                )
            }
            mir::TerminatorKind::Return =>
                self.vcx.mk_goto_stmt(self.vcx.alloc(vir::CfgBlockLabelData::End)),
            mir::TerminatorKind::Call {
                func,
                args,
                destination,
                target,
                ..
            } => {
<<<<<<< HEAD
                let (func_def_id, arg_tys) = self.get_def_id_and_arg_tys(func);
=======
                // TODO: extracting FnDef given func could be extracted? (duplication in pure)
                let func_ty = func.ty(self.local_decls, self.vcx.tcx());
                let (func_def_id, arg_tys) = match func_ty.kind() {
                    &ty::TyKind::FnDef(def_id, arg_tys) => {
                        (def_id, arg_tys)
                    }
                    _ => todo!(),
                };
>>>>>>> 0f38d82e
                let is_pure = crate::encoders::with_proc_spec(func_def_id, |spec|
                    spec.kind.is_pure().unwrap_or_default()
                ).unwrap_or_default();

                let dest = self.encode_place(Place::from(*destination));

                let task = (func_def_id, self.def_id);
                if is_pure {
                    let pure_func_app = self.encode_pure_func_app(func, args, destination, self.def_id, &());

<<<<<<< HEAD
                    let return_ty = destination.ty(self.local_decls, self.vcx.tcx).ty;
                    let assign_stmt = self
                        .deps
                        .require_ref::<RustTyPredicatesEnc>(return_ty)
                        .unwrap()
                        .apply_method_assign(self.vcx, dest, pure_func_app);
=======
                    let func_args: Vec<_> = args.iter().map(|op| self.encode_operand_snap(op)).collect();
                    let pure_func_app = pure_func.function_ref.apply(self.vcx, &func_args);
                    let return_ty = destination.ty(self.local_decls, self.vcx.tcx()).ty;
                    let method_assign = self.deps.require_ref::<PredicateEnc>(
                        return_ty,
                    ).unwrap().method_assign;
>>>>>>> 0f38d82e

                    self.stmt(assign_stmt);
                } else {
                    let func_out = self
                        .deps
                        .require_ref::<MirImpureEnc>((task.0, arg_tys, Some(task.1)))
                        .unwrap();

                    let method_in = args.iter().map(|op| self.encode_operand(op));
                    let mut method_args =
                        std::iter::once(dest).chain(method_in).collect::<Vec<_>>();

                    for arg in arg_tys {
                        let arg_ty_enc = self
                            .deps
                            .require_ref::<RustTyPredicatesEnc>(arg.expect_ty())
                            .unwrap();
                        method_args.extend(arg_ty_enc.ty.arg_exprs(self.vcx))
                    }

                    self.stmt(
                        self.vcx
                            .alloc(func_out.method_ref.apply(self.vcx, &method_args)),
                    );
                }

                target
                    .map(|target| {
                        self.vcx.mk_goto_stmt(
                            self.vcx
                                .alloc(vir::CfgBlockLabelData::BasicBlock(target.as_usize())),
                        )
                    })
                    .unwrap_or_else(|| self.unreachable())
            }
<<<<<<< HEAD
            mir::TerminatorKind::Assert {
                cond,
                expected,
                target,
                unwind,
                ..
            } => {
                let e_bool = self
                    .deps
                    .require_ref::<RustTyPredicatesEnc>(self.vcx.tcx.types.bool)
                    .unwrap();
=======
            mir::TerminatorKind::Assert { cond, expected, target, unwind, .. } => {
                let e_bool = self.deps.require_ref::<PredicateEnc>(
                    self.vcx.tcx().types.bool,
                ).unwrap();
>>>>>>> 0f38d82e
                let enc = self.encode_operand_snap(cond);
                let enc = e_bool
                    .generic_predicate
                    .expect_prim()
                    .snap_to_prim
                    .apply(self.vcx, [enc]);
                let expected = self.vcx.mk_const_expr(vir::ConstData::Bool(*expected));
                let assert = self
                    .vcx
                    .mk_bin_op_expr(vir::BinOpKind::CmpEq, enc, expected);
                self.stmt(self.vcx.mk_exhale_stmt(assert));

                let target_bb = self
                    .vcx
                    .alloc(vir::CfgBlockLabelData::BasicBlock(target.as_usize()));
                let otherwise = match unwind {
                    mir::UnwindAction::Cleanup(bb) => self
                        .vcx
                        .alloc(vir::CfgBlockLabelData::BasicBlock(bb.as_usize())),
                    _ => todo!(),
                };

<<<<<<< HEAD
                self.vcx.mk_goto_if_stmt(
                    enc,
                    self.vcx.alloc_slice(&[(expected, &target_bb, &[])]),
                    otherwise,
                    &[],
                )
=======
                self.vcx.mk_goto_if_stmt(enc, self.vcx.alloc_slice(&[self.vcx.mk_goto_if_target(
                    expected,
                    target_bb,
                    &[],
                )]), otherwise, &[])
>>>>>>> 0f38d82e
            }
            mir::TerminatorKind::Unreachable => self.unreachable(),

            mir::TerminatorKind::Drop { target, .. } => {
                self.vcx.mk_goto_stmt(
                    self.vcx
                        .alloc(vir::CfgBlockLabelData::BasicBlock(target.as_usize())),
                )
            }

            unsupported_kind => self.vcx.mk_dummy_stmt(
                vir::vir_format!(self.vcx, "terminator {unsupported_kind:?}")
            ),
        };
        assert!(self.current_terminator.replace(terminator).is_none());
    }
}<|MERGE_RESOLUTION|>--- conflicted
+++ resolved
@@ -92,18 +92,17 @@
             let arg_count = local_defs.arg_count + 1;
 
             let extra: String = substs.iter().map(|s| format!("_{s}")).collect();
-<<<<<<< HEAD
             let caller = caller_def_id
                 .map(|id| format!("{}_{}", id.krate, id.index.index()))
                 .unwrap_or_default();
             let method_name = vir::vir_format!(
                 vcx,
                 "m_{}{extra}_CALLER_{caller}",
-                vcx.tcx.item_name(def_id)
+                vcx.tcx().item_name(def_id)
             );
             let mut args = vec![&vir::TypeData::Ref; arg_count];
             let param_ty_decls = substs
-                .into_type_list(vcx.tcx)
+                .into_type_list(vcx.tcx())
                 .iter()
                 .flat_map(|ty| {
                     deps.require_ref::<RustTyPredicatesEnc>(ty)
@@ -114,11 +113,6 @@
                 })
                 .collect::<Vec<_>>();
             args.extend(param_ty_decls.iter().map(|decl| decl.ty));
-=======
-            let caller = caller_def_id.map(|id| format!("{}_{}", id.krate, id.index.index())).unwrap_or_default();
-            let method_name = vir::vir_format!(vcx, "m_{}{extra}_CALLER_{caller}", vcx.tcx().item_name(def_id));
-            let args = vec![&vir::TypeData::Ref; arg_count];
->>>>>>> 0f38d82e
             let args = UnknownArity::new(vcx.alloc_slice(&args));
             let method_ref = MethodIdent::new(method_name, args);
             deps.emit_output_ref::<Self>(*task_key, MirImpureEncOutputRef { method_ref });
@@ -371,17 +365,11 @@
                         assert!(matches!(repack_op, RepackOp::Collapse(..)));
                         return;
                     }
-<<<<<<< HEAD
-                    let place_ty = (*place).ty(self.local_decls, self.vcx.tcx);
+                    let place_ty = (*place).ty(self.local_decls, self.vcx.tcx());
                     let place_ty_out = self.deps.require_ref::<RustTyPredicatesEnc>(place_ty.ty).unwrap();
                     let ref_to_pred = place_ty_out
                         .generic_predicate
                         .expect_pred_variant_opt(place_ty.variant_index);
-=======
-                    let place_ty = (*place).ty(self.local_decls, self.vcx.tcx());
-                    let place_ty_out = self.deps.require_ref::<PredicateEnc>(place_ty.ty).unwrap();
-                    let ref_to_pred = place_ty_out.expect_pred_variant_opt(place_ty.variant_index);
->>>>>>> 0f38d82e
 
                     let ref_p = self.encode_place(place);
                     let args = place_ty_out.ref_to_args(self.vcx, ref_p);
@@ -435,16 +423,8 @@
         self.current_fpcs = Some(current_fpcs);
     }
 
-<<<<<<< HEAD
     fn encode_operand_snap(&mut self, operand: &mir::Operand<'tcx>) -> vir::Expr<'vir> {
-        let ty = operand.ty(self.local_decls, self.vcx.tcx);
-=======
-    fn encode_operand_snap(
-        &mut self,
-        operand: &mir::Operand<'tcx>,
-    ) -> vir::Expr<'vir> {
         let ty = operand.ty(self.local_decls, self.vcx.tcx());
->>>>>>> 0f38d82e
         match operand {
             &mir::Operand::Move(source) => {
                 let ty_out = self.deps.require_ref::<RustTyPredicatesEnc>(ty).unwrap();
@@ -651,14 +631,7 @@
                 // What are we assigning to?
                 let proj_ref = self.encode_place(Place::from(*dest));
 
-<<<<<<< HEAD
-                let rvalue_ty = rvalue.ty(self.local_decls, self.vcx.tcx);
-=======
                 let rvalue_ty = rvalue.ty(self.local_decls, self.vcx.tcx());
-                let e_rvalue_ty = self.deps.require_ref::<PredicateEnc>(
-                    rvalue_ty,
-                ).unwrap();
->>>>>>> 0f38d82e
 
                 // The snapshot of the value that we are assigning.
                 let expr = match rvalue {
@@ -730,7 +703,7 @@
                             _ => e_rvalue_ty.generic_predicate.expect_structlike()
                         };
                         let field_tys = fields.iter()
-                            .map(|field| field.ty(self.local_decls, self.vcx.tcx))
+                            .map(|field| field.ty(self.local_decls, self.vcx.tcx()))
                             .collect::<Vec<_>>();
                         let ty_caster = self.deps.require_local::<AggregateSnapArgsCastEnc>(
                             AggregateSnapArgsCastEncTask {
@@ -743,14 +716,9 @@
                         sl.snap_data.field_snaps_to_snap.apply(self.vcx, self.vcx.alloc_slice(&casted_args))
                     }
                     mir::Rvalue::Discriminant(place) => {
-<<<<<<< HEAD
                         let e_rvalue_ty = self.deps.require_ref::<RustTyPredicatesEnc>(rvalue_ty).unwrap();
-                        let place_ty = place.ty(self.local_decls, self.vcx.tcx);
+                        let place_ty = place.ty(self.local_decls, self.vcx.tcx());
                         let ty = self.deps.require_ref::<RustTyPredicatesEnc>(place_ty.ty).unwrap();
-=======
-                        let place_ty = place.ty(self.local_decls, self.vcx.tcx());
-                        let ty = self.deps.require_ref::<PredicateEnc>(place_ty.ty).unwrap();
->>>>>>> 0f38d82e
                         let place_expr = self.encode_place(Place::from(*place));
 
                         match ty.generic_predicate.get_enumlike().filter(|_| place_ty.variant_index.is_none()) {
@@ -834,8 +802,7 @@
             mir::TerminatorKind::SwitchInt { discr, targets } => {
                 //let discr_version = self.ssa_analysis.version.get(&(location, discr.local)).unwrap();
                 //let discr_name = vir::vir_format!(self.vcx, "_{}s_{}", discr.local.index(), discr_version);
-<<<<<<< HEAD
-                let discr_ty_rs = discr.ty(self.local_decls, self.vcx.tcx);
+                let discr_ty_rs = discr.ty(self.local_decls, self.vcx.tcx());
                 let discr_ty = self
                     .deps
                     .require_ref::<RustTyPredicatesEnc>(discr_ty_rs)
@@ -855,27 +822,6 @@
                                 target
                             );
 
-                            let extra_stmts =
-                                self.collect_terminator_repacks(idx, |rep| &rep.repacks_start);
-                            (
-                                discr_ty.expr_from_bits(discr_ty_rs, value),
-                                self.vcx
-                                    .alloc(vir::CfgBlockLabelData::BasicBlock(target.as_usize())),
-                                self.vcx.alloc_slice(&extra_stmts),
-                            )
-                        })
-                        .collect::<Vec<_>>(),
-                );
-=======
-                let discr_ty_rs = discr.ty(self.local_decls, self.vcx.tcx());
-                let discr_ty = self.deps.require_ref::<PredicateEnc>(
-                    discr_ty_rs
-                ).unwrap().expect_prim();
-
-                let goto_targets = self.vcx.alloc_slice(&targets.iter().enumerate()
-                    .map(|(idx, (value, target))| {
-                        assert_eq!(self.current_fpcs.as_ref().unwrap().terminator.succs[idx].location.block, target);
-
                         let extra_stmts = self.collect_terminator_repacks(idx, |rep| &rep.repacks_start);
                         self.vcx.mk_goto_if_target(
                             discr_ty.expr_from_bits(discr_ty_rs, value),
@@ -884,7 +830,6 @@
                         )
                     })
                     .collect::<Vec<_>>());
->>>>>>> 0f38d82e
                 let goto_otherwise = self.vcx.alloc(vir::CfgBlockLabelData::BasicBlock(
                     targets.otherwise().as_usize(),
                 ));
@@ -910,18 +855,7 @@
                 target,
                 ..
             } => {
-<<<<<<< HEAD
                 let (func_def_id, arg_tys) = self.get_def_id_and_arg_tys(func);
-=======
-                // TODO: extracting FnDef given func could be extracted? (duplication in pure)
-                let func_ty = func.ty(self.local_decls, self.vcx.tcx());
-                let (func_def_id, arg_tys) = match func_ty.kind() {
-                    &ty::TyKind::FnDef(def_id, arg_tys) => {
-                        (def_id, arg_tys)
-                    }
-                    _ => todo!(),
-                };
->>>>>>> 0f38d82e
                 let is_pure = crate::encoders::with_proc_spec(func_def_id, |spec|
                     spec.kind.is_pure().unwrap_or_default()
                 ).unwrap_or_default();
@@ -932,21 +866,12 @@
                 if is_pure {
                     let pure_func_app = self.encode_pure_func_app(func, args, destination, self.def_id, &());
 
-<<<<<<< HEAD
-                    let return_ty = destination.ty(self.local_decls, self.vcx.tcx).ty;
+                    let return_ty = destination.ty(self.local_decls, self.vcx.tcx()).ty;
                     let assign_stmt = self
                         .deps
                         .require_ref::<RustTyPredicatesEnc>(return_ty)
                         .unwrap()
                         .apply_method_assign(self.vcx, dest, pure_func_app);
-=======
-                    let func_args: Vec<_> = args.iter().map(|op| self.encode_operand_snap(op)).collect();
-                    let pure_func_app = pure_func.function_ref.apply(self.vcx, &func_args);
-                    let return_ty = destination.ty(self.local_decls, self.vcx.tcx()).ty;
-                    let method_assign = self.deps.require_ref::<PredicateEnc>(
-                        return_ty,
-                    ).unwrap().method_assign;
->>>>>>> 0f38d82e
 
                     self.stmt(assign_stmt);
                 } else {
@@ -982,7 +907,6 @@
                     })
                     .unwrap_or_else(|| self.unreachable())
             }
-<<<<<<< HEAD
             mir::TerminatorKind::Assert {
                 cond,
                 expected,
@@ -992,14 +916,8 @@
             } => {
                 let e_bool = self
                     .deps
-                    .require_ref::<RustTyPredicatesEnc>(self.vcx.tcx.types.bool)
+                    .require_ref::<RustTyPredicatesEnc>(self.vcx.tcx().types.bool)
                     .unwrap();
-=======
-            mir::TerminatorKind::Assert { cond, expected, target, unwind, .. } => {
-                let e_bool = self.deps.require_ref::<PredicateEnc>(
-                    self.vcx.tcx().types.bool,
-                ).unwrap();
->>>>>>> 0f38d82e
                 let enc = self.encode_operand_snap(cond);
                 let enc = e_bool
                     .generic_predicate
@@ -1022,20 +940,11 @@
                     _ => todo!(),
                 };
 
-<<<<<<< HEAD
-                self.vcx.mk_goto_if_stmt(
-                    enc,
-                    self.vcx.alloc_slice(&[(expected, &target_bb, &[])]),
-                    otherwise,
-                    &[],
-                )
-=======
                 self.vcx.mk_goto_if_stmt(enc, self.vcx.alloc_slice(&[self.vcx.mk_goto_if_target(
                     expected,
                     target_bb,
                     &[],
                 )]), otherwise, &[])
->>>>>>> 0f38d82e
             }
             mir::TerminatorKind::Unreachable => self.unreachable(),
 
