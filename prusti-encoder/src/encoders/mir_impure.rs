--- conflicted
+++ resolved
@@ -611,28 +611,11 @@
                             r.ty(self.local_decls, self.vcx.tcx),
                         ).unwrap().to_primitive.unwrap();
 
-<<<<<<< HEAD
-                        Some(self.vcx.mk_func_app(
-                            "s_Bool_cons", // TODO: go through type encoder
-                            &[self.vcx.alloc(vir::ExprData::BinOp(self.vcx.alloc(vir::BinOpData {
-                                kind: vir::BinOpKind::from(op),
-                                lhs: self.vcx.mk_func_app(
-                                    ty_l,
-                                    &[self.encode_operand_snap(l)],
-                                ),
-                                rhs: self.vcx.mk_func_app(
-                                    ty_r,
-                                    &[self.encode_operand_snap(r)],
-                                ),
-                            })))],
-                        ))
-=======
                         Some(bool_cons.apply(self.vcx, &[self.vcx.alloc(vir::ExprData::BinOp(self.vcx.alloc(vir::BinOpData {
-                            kind: vir::BinOpKind::CmpLt,
+                            kind: vir::BinOpKind::from(op),
                             lhs: ty_l.apply(self.vcx, [self.encode_operand_snap(l)]),
                             rhs: ty_r.apply(self.vcx, [self.encode_operand_snap(r)]),
                         })))]))
->>>>>>> 046552a4
                     }
                     //mir::Rvalue::BinaryOp(BinOp, Box<(Operand<'tcx>, Operand<'tcx>)>) => {}
 
