--- conflicted
+++ resolved
@@ -470,106 +470,6 @@
                     _ => todo!(),
                 };
 
-<<<<<<< HEAD
-                match builtin {
-                    Some((PrustiBuiltin::Forall, arg_tys)) => {
-                        assert_eq!(arg_tys.len(), 2);
-                        let (qvar_tys, upvar_tys, cl_def_id) = match arg_tys[1].expect_ty().kind() {
-                            TyKind::Closure(cl_def_id, cl_args) => (
-                                match cl_args.as_closure().sig().skip_binder().inputs()[0].kind() {
-                                    TyKind::Tuple(list) => list,
-                                    _ => unreachable!(),
-                                },
-                                cl_args.as_closure().upvar_tys().collect::<Vec<_>>(),
-                                *cl_def_id,
-                            ),
-                            _ => panic!("illegal prusti::forall"),
-                        };
-
-                        let qvars = self.vcx.alloc_slice(&qvar_tys.iter()
-                            .enumerate()
-                            .map(|(idx, qvar_ty)| {
-                                let ty_out = self.deps.require_ref::<crate::encoders::TypeEncoder>(
-                                    qvar_ty,
-                                ).unwrap();
-                                self.vcx.mk_local_decl(
-                                    vir::vir_format!(self.vcx, "qvar_{}_{idx}", self.encoding_depth),
-                                    ty_out.snapshot,
-                                )
-                            })
-                            .collect::<Vec<_>>());
-                        //let qvar_tuple_ref = self.deps.require_ref::<crate::encoders::ViperTupleEncoder>(
-                        //    qvars.len(),
-                        //).unwrap();
-                        //let upvar_tuple_ref = self.deps.require_ref::<crate::encoders::ViperTupleEncoder>(
-                        //    upvar_tys.len(),
-                        //).unwrap();
-
-                        let mut reify_args = vec![];
-                        // TODO: big hack!
-                        //   the problem is that we expect this to
-                        //   be a simple Expr, but `encode_operand`
-                        //   returns an ExprRet; do we need ExprRet
-                        //   to be piped throughout this encoder?
-                        //   alternatively, can we have an "unlift"
-                        //   operation, which will work like reify
-                        //   but panicking on a Lazy(..)?
-                        reify_args.push(unsafe {
-                            std::mem::transmute(self.encode_operand(&new_curr_ver, &args[1]))
-                        });
-                        reify_args.extend((0..qvars.len())
-                            .map(|idx| self.vcx.mk_local_ex(
-                                vir::vir_format!(self.vcx, "qvar_{}_{idx}", self.encoding_depth),
-                            )));
-
-                        // TODO: recursively invoke MirPure encoder to encode
-                        // the body of the closure; pass the closure as the
-                        // variable to use, then closure access = tuple access
-                        // (then hope to optimise this away later ...?)
-                        use vir::Reify;
-                        let body = self.deps.require_local::<MirPureEncoder>(
-                            MirPureEncoderTask {
-                                encoding_depth: self.encoding_depth + 1,
-                                parent_def_id: cl_def_id,
-                                promoted: None,
-                                param_env: self.vcx.tcx.param_env(cl_def_id),
-                                substs: ty::List::identity_for_item(self.vcx.tcx, cl_def_id),
-                            }
-                        ).unwrap().expr
-                        // arguments to the closure are
-                        // - the closure itself
-                        // - the qvars
-                            .reify(self.vcx, (
-                                cl_def_id,
-                                self.vcx.alloc_slice(&reify_args),
-                            ))
-                            .lift();
-
-                        let bool_cons = self.deps.require_ref::<crate::encoders::TypeEncoder>(
-                            self.vcx.tcx.types.bool,
-                        ).unwrap().expect_prim().prim_to_snap;
-
-                        let forall = bool_cons.apply(self.vcx, [self.vcx.mk_forall_expr(
-                            qvars,
-                            &[], // TODO
-                            bool_cons.apply(self.vcx, [body]),
-                        )]);
-
-                        let mut term_update = Update::new();
-                        assert!(destination.projection.is_empty());
-                        self.bump_version(&mut term_update, destination.local, forall);
-                        term_update.add_to_map(&mut new_curr_ver);
-
-                        // walk rest of CFG
-                        let (end, end_update) = self.encode_cfg(&new_curr_ver, target.unwrap(), branch_point);
-
-                        (end, stmt_update.merge(term_update).merge(end_update))
-                    }
-                    None => {
-                        todo!("call not supported {func:?}");
-                    }
-                }
-=======
                 let mut term_update = Update::new();
                 assert!(destination.projection.is_empty());
                 self.bump_version(&mut term_update, destination.local, expr);
@@ -579,7 +479,6 @@
                 let (end,  end_update) = self.encode_cfg(&new_curr_ver, target.unwrap(), branch_point);
 
                 (end,  stmt_update.merge(term_update).merge(end_update))
->>>>>>> d099732d
             }
 
             k => todo!("terminator kind {k:?}"),
@@ -927,13 +826,11 @@
                 ).unwrap();
                 let bool = bool.expect_prim();
 
-                let forall = bool.prim_to_snap.apply(self.vcx, [self.vcx.alloc(ExprRetData::Forall(self.vcx.alloc(vir::ForallGenData {
+                bool.prim_to_snap.apply(self.vcx, [self.vcx.alloc(vir::ExprGenData::Forall(self.vcx.alloc(vir::ForallGenData {
                     qvars,
                     triggers: &[], // TODO
                     body: bool.snap_to_prim.apply(self.vcx, [body]),
-                })))]);
-
-                forall
+                })))])
             }
         }
     }
