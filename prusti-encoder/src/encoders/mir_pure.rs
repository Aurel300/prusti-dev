use prusti_interface::specs::is_spec_fn;
use prusti_rustc_interface::{
    data_structures::graph::dominators::Dominators,
    middle::{mir, ty},
    span::def_id::DefId,
    type_ir::sty::TyKind,
};
use task_encoder::{
    TaskEncoder,
    TaskEncoderDependencies,
};
use std::collections::HashMap;
use crate::encoders::{ViperTupleEncoder, TypeEncoder};

pub struct MirPureEncoder;

#[derive(Clone, Debug)]
pub enum MirPureEncoderError {
    UnsupportedStatement,
    UnsupportedTerminator,
}

type ExprInput<'vir> = (DefId, &'vir [vir::Expr<'vir>]);
type ExprRetData<'vir> = vir::ExprGenData<'vir, ExprInput<'vir>, vir::Expr<'vir>>;
type ExprRet<'vir> = vir::ExprGen<'vir, ExprInput<'vir>, vir::Expr<'vir>>;

#[derive(Clone, Debug)]
pub struct MirPureEncoderOutput<'vir> {
    // TODO: is this a good place for argument types?
    //pub arg_tys: &'vir [Type<'vir>],
    pub expr: ExprRet<'vir>,
}


fn opt<'vir> (expr: ExprRet<'vir>, ) -> ExprRet<'vir>{
    match expr {
        vir::ExprGenData::Let(vir::LetGenData{name, val, expr}) => {
            let expr = opt(expr);
            let val = opt(val);

            match expr {
                vir::ExprGenData::Local(inner_local) => {
                    if &inner_local.name == name {
                        return val
                    }
                }
                _ => {}
            }
            vir::with_vcx(move |vcx| {
                vcx.alloc(vir::ExprGenData::Let(vcx.alloc(vir::LetGenData{name, val, expr})))
            })
        },
        vir::ExprGenData::FuncApp( vir::FuncAppGenData{target, args}) => {
            let n_args = args.iter().map(|arg| opt(arg)).collect::<Vec<_>>();
            vir::with_vcx(move |vcx| {
                vcx.mk_func_app(target, &n_args)
            })
        }


        vir::ExprGenData::PredicateApp( vir::PredicateAppGenData{target, args}) => {
            let n_args = args.iter().map(|arg| opt(arg)).collect::<Vec<_>>();
            vir::with_vcx(move |vcx| {
                vcx.alloc(vir::ExprGenData::PredicateApp(vcx.alloc(vir::PredicateAppGenData {
                    target,
                    args: vcx.alloc_slice(&n_args),
                })))
            })
        }
       
        vir::ExprGenData::Forall(vir::ForallGenData{qvars, triggers, body}) => {
            let body = opt(body);

            vir::with_vcx(move |vcx| {
                vcx.alloc(vir::ExprGenData::Forall(vcx.alloc(vir::ForallGenData{qvars, triggers, body})))
            })
        }


        vir::ExprGenData::Ternary(vir::TernaryGenData{cond, then, else_}) => {
            let cond = opt(cond);
            let then = opt(then);
            let else_ = opt(else_);

            vir::with_vcx(move |vcx| {
                vcx.alloc(vir::ExprGenData::Ternary(vcx.alloc(vir::TernaryGenData{cond, then, else_})))
            })
        }

        todo @(
        vir::ExprGenData::Field(_, _) |
        vir::ExprGenData::Old(_) |
        vir::ExprGenData::AccField(_) |
        vir::ExprGenData::UnOp(_) |
        vir::ExprGenData::BinOp(_)) => todo,

        other @ (vir::ExprGenData::Unfolding(_) |
        vir::ExprGenData::Const(_) | 
        vir::ExprGenData::Todo(_) |
        vir::ExprGenData::Local(_) |
        vir::ExprGenData::Lazy(_, _)) => other


    }
}

use std::cell::RefCell;
thread_local! {
    static CACHE: task_encoder::CacheStaticRef<MirPureEncoder> = RefCell::new(Default::default());
}

#[derive(Clone, Debug, PartialEq, Eq, Hash)]
pub struct MirPureEncoderTask<'tcx> {
    // TODO: depth of encoding should be in the lazy context rather than here;
    //   can we integrate the lazy context into the identifier system?
    pub encoding_depth: usize,
    pub parent_def_id: DefId, // ID of the function
    pub promoted: Option<mir::Promoted>, // ID of a constant within the function
    pub param_env: ty::ParamEnv<'tcx>, // param environment at the usage site
    pub substs: ty::GenericArgsRef<'tcx>, // type substitutions at the usage site
}

impl TaskEncoder for MirPureEncoder {
    type TaskDescription<'vir> = MirPureEncoderTask<'vir>;

    type TaskKey<'vir> = (
        usize, // encoding depth
        DefId, // ID of the function
        Option<mir::Promoted>, // ID of a constant within the function, or `None` if encoding the function itself
        ty::GenericArgsRef<'vir>, // ? this should be the "signature", after applying the env/substs
    );

    type OutputFullLocal<'vir> = MirPureEncoderOutput<'vir>;

    type EncodingError = MirPureEncoderError;

    fn with_cache<'vir, F, R>(f: F) -> R
       where F: FnOnce(&'vir task_encoder::CacheRef<'vir, MirPureEncoder>) -> R,
    {
        CACHE.with(|cache| {
            // SAFETY: the 'vir and 'tcx given to this function will always be
            //   the same (or shorter) than the lifetimes of the VIR arena and
            //   the rustc type context, respectively
            let cache = unsafe { std::mem::transmute(cache) };
            f(cache)
        })
    }

    fn task_to_key<'vir>(task: &Self::TaskDescription<'vir>) -> Self::TaskKey<'vir> {
        (
            // TODO
            task.encoding_depth,
            task.parent_def_id,
            None,
            task.substs,
        )
    }

    fn do_encode_full<'vir>(
        task_key: &Self::TaskKey<'vir>,
        deps: &mut TaskEncoderDependencies<'vir>,
    ) -> Result<(
        Self::OutputFullLocal<'vir>,
        Self::OutputFullDependency<'vir>,
    ), (
        Self::EncodingError,
        Option<Self::OutputFullDependency<'vir>>,
    )> {
        deps.emit_output_ref::<Self>(*task_key, ());

        let def_id = task_key.1; //.parent_def_id;
        let local_def_id = def_id.expect_local();

<<<<<<< HEAD
        log::debug!("encoding {def_id:?}");
        let expr = vir::with_vcx(move |vcx| {
            //let body = vcx.tcx.mir_promoted(local_def_id).0.borrow();
            let body = vcx.body.borrow_mut().load_local_mir_with_facts(local_def_id).body;
=======
        tracing::debug!("encoding {def_id:?}");
        let expr = vir::with_vcx(move |vcx| {
            //let body = vcx.tcx.mir_promoted(local_def_id).0.borrow();
            let body = vcx.body.borrow_mut().get_impure_fn_body_identity(local_def_id);
>>>>>>> 4a91d62c

            let expr_inner = Encoder::new(vcx, task_key.0, &body, deps).encode_body();


            let expr_inner = if is_spec_fn(vcx.tcx, def_id) {
                // TODO: use type encoder
                vcx.mk_func_app(
                    "s_Bool_val",
                    &[expr_inner],
                )
            }
            else {
                expr_inner
            };

            let expr_inner = if true {
                log::warn!("before opt {expr_inner:?}");
                let opted = opt(expr_inner);
                log::warn!("after opt {opted:?}");
            opted
            }
            else {
                expr_inner
            };

            // We wrap the expression with an additional lazy that will perform
            // some sanity checks. These requirements cannot be expressed using
            // only the type system.
            vcx.alloc(vir::ExprGenData::Lazy(
                vir::vir_format!(vcx, "pure body {def_id:?}"),
                Box::new(move |vcx, lctx: ExprInput<'_>| {
                    // check: are we actually providing arguments for the
                    //   correct `DefId`?
                    assert_eq!(lctx.0, def_id);

                    // check: are we providing the expected number of arguments?
                    assert_eq!(lctx.1.len(), body.arg_count);

                    use vir::Reify;
                    expr_inner.reify(vcx, lctx)
                }),
            ))
        });
<<<<<<< HEAD
        log::debug!("finished {def_id:?}");
=======
        tracing::debug!("finished {def_id:?}");
>>>>>>> 4a91d62c

        Ok((MirPureEncoderOutput { expr }, ()))
    }
}

#[derive(Debug, Default)]
struct Update<'vir> {
    binds: Vec<UpdateBind<'vir>>,
    versions: HashMap<mir::Local, usize>,
}

#[derive(Debug)]
enum UpdateBind<'vir> {
    Local(mir::Local, usize, ExprRet<'vir>),
    Phi(usize, ExprRet<'vir>),
}

impl<'vir> Update<'vir> {
    fn new() -> Self {
        Default::default()
    }

    fn merge(self, newer: Self) -> Self {
        Self {
            binds: self.binds.into_iter().chain(newer.binds.into_iter()).collect(),
            versions: self.versions.into_iter().chain(newer.versions.into_iter()).collect(),
        }
    }

    fn add_to_map(&self, curr_ver: &mut HashMap<mir::Local, usize>) {
        for (local, ver) in &self.versions {
            curr_ver.insert(*local, *ver);
        }
    }
}

struct Encoder<'vir, 'enc>
    where 'vir: 'enc
{
    vcx: &'vir vir::VirCtxt<'vir>,
    encoding_depth: usize,
    body: &'enc mir::Body<'vir>,
    deps: &'enc mut TaskEncoderDependencies<'vir>,
    visited: HashMap<mir::BasicBlock, bool>, // TODO: IndexVec?
    version_ctr: HashMap<mir::Local, usize>, // TODO: IndexVec?
    phi_ctr: usize,
}

impl<'vir, 'enc> Encoder<'vir, 'enc>
    where 'vir: 'enc
{
    fn new(
        vcx: &'vir vir::VirCtxt<'vir>,
        encoding_depth: usize,
        body: &'enc mir::Body<'vir>,
        deps: &'enc mut TaskEncoderDependencies<'vir>,
    ) -> Self {
        assert!(!body.basic_blocks.is_cfg_cyclic(), "MIR pure encoding does not support loops");

        Self {
            vcx,
            encoding_depth,
            body,
            deps,
            visited: Default::default(),
            version_ctr: (0..body.local_decls.len()).map(|local| (local.into(), 0)).collect(),
            phi_ctr: 0,
        }
    }

    fn mk_local(
        &self,
        local: mir::Local,
        version: usize,
    ) -> &'vir str {
        vir::vir_format!(self.vcx, "_{}_{}s_{}", self.encoding_depth, local.as_usize(), version)
    }

    fn mk_local_ex(
        &self,
        local: mir::Local,
        version: usize,
    ) -> ExprRet<'vir> {
        self.vcx.mk_local_ex(self.mk_local(local, version))
    }

    fn mk_phi(
        &self,
        idx: usize,
    ) -> &'vir str {
        vir::vir_format!(self.vcx, "_{}_phi_{}", self.encoding_depth, idx)
    }

    fn mk_phi_acc(
        &self,
        tuple_ref: crate::encoders::ViperTupleEncoderOutputRef<'vir>,
        idx: usize,
        elem_idx: usize,
    ) -> ExprRet<'vir> {
        tuple_ref.mk_elem(self.vcx, self.vcx.mk_local_ex(self.mk_phi(idx)), elem_idx)
    }

    fn bump_version(
        &mut self,
        update: &mut Update<'vir>,
        local: mir::Local,
        expr: ExprRet<'vir>,
    ) {
        let new_version = self.version_ctr.get(&local).copied().unwrap_or(0usize);
        self.version_ctr.insert(local, new_version + 1);
        update.binds.push(UpdateBind::Local(local, new_version, expr));
        update.versions.insert(local, new_version);
    }

    fn reify_binds(
        &self,
        update: Update<'vir>,
        expr: ExprRet<'vir>,
    ) -> ExprRet<'vir> {
        update.binds.iter()
            .rfold(expr, |expr, bind| match bind {
                UpdateBind::Local(local, ver, val) => self.vcx.alloc(ExprRetData::Let(self.vcx.alloc(vir::LetGenData {
                    name: self.mk_local(*local, *ver),
                    val,
                    expr,
                }))),
                UpdateBind::Phi(idx, val) => self.vcx.alloc(ExprRetData::Let(self.vcx.alloc(vir::LetGenData {
                    name: self.mk_phi(*idx),
                    val,
                    expr,
                }))),
            })
    }

    fn reify_branch(
        &self,
        tuple_ref: &crate::encoders::ViperTupleEncoderOutputRef<'vir>,
        mod_locals: &Vec<mir::Local>,
        curr_ver: &HashMap<mir::Local, usize>,
        update: Update<'vir>,
    ) -> ExprRet<'vir> {
        let tuple_args = mod_locals.iter().map(|local| self.mk_local_ex(
            *local,
            update.versions.get(local).copied().unwrap_or_else(|| {
                // TODO: remove (debug)
                if !curr_ver.contains_key(&local) {
                    log::error!("unknown version of local! {}", local.as_usize());
                    return 0xff
                }
                curr_ver[local]
            }),
        )).collect::<Vec<_>>();
        self.reify_binds(
            update,
            tuple_ref.mk_cons(self.vcx, &tuple_args),
        )
    }

    fn encode_body(&mut self) -> ExprRet<'vir> {
        let end_blocks = self.body.basic_blocks.reverse_postorder()
            .iter()
            .filter(|bb| matches!(
                self.body[**bb].terminator,
                Some(mir::Terminator { kind: mir::TerminatorKind::Return, .. }),
            ))
            .collect::<Vec<_>>();
        assert!(end_blocks.len() > 0, "no Return block found");
        assert!(end_blocks.len() < 2, "multiple Return blocks found");
        let end_block = end_blocks[0];

        let mut init = Update::new();
        init.versions.insert(mir::RETURN_PLACE, 0);
        for local in 1..=self.body.arg_count {
            let local_ex = self.vcx.alloc(vir::ExprGenData::Lazy(
                vir::vir_format!(self.vcx, "pure in _{local}"),
                Box::new(move |_vcx, lctx: ExprInput<'vir>| lctx.1[local - 1]),
            ));
            init.binds.push(UpdateBind::Local(local.into(), 0, local_ex));
            init.versions.insert(local.into(), 0);
        }

        let update = self.encode_cfg(
            &init.versions,
            mir::START_BLOCK,
            *end_block,
        );

        let res = init.merge(update);
        let ret_version = res.versions.get(&mir::RETURN_PLACE).copied().unwrap_or(0);
      
        self.reify_binds(res, self.mk_local_ex(mir::RETURN_PLACE, ret_version))
    }

    fn find_join_point(
        &self,
        dominators: &Dominators<mir::BasicBlock>,
        start: mir::BasicBlock,
        end: mir::BasicBlock,
    ) -> mir::BasicBlock {
        dominators.dominators(end)
            .take_while(|bb| *bb != start)
            .last()
            .unwrap()
    }

    fn encode_cfg(
        &mut self,
        curr_ver: &HashMap<mir::Local, usize>,
        start: mir::BasicBlock,
        end: mir::BasicBlock,
    ) -> Update<'vir> {
        let dominators = self.body.basic_blocks.dominators();

        // walk block statements first
        let mut new_curr_ver = curr_ver.clone();
        let stmt_update = self.body[start].statements.iter()
            .fold(Update::new(), |update, stmt| {
                let newer = self.encode_stmt(&new_curr_ver, stmt);
                newer.add_to_map(&mut new_curr_ver);
                update.merge(newer)
            });

        // then walk terminator
        let term = self.body[start].terminator.as_ref().unwrap();

        log::warn!("encode_cfg({start:?}, {end:?}) | {start:?} is {term:?}");
        match &term.kind {
            mir::TerminatorKind::Goto { target } => {
                if *target == end {
                    // We are done with the current fragment of the CFG, the
                    // rest is handled in a parent call.
                    return stmt_update;
                }

                log::warn!("GOTO from {start:?} to {target:?}");
                let end_update = self.encode_cfg(&new_curr_ver, *target, end);
                stmt_update.merge(end_update)
            }

            mir::TerminatorKind::SwitchInt { discr, targets } => {
                // encode the discriminant operand
                let discr_expr = self.encode_operand(&new_curr_ver, discr);
                let discr_ty_out = self.deps.require_ref::<crate::encoders::TypeEncoder>(
                    discr.ty(self.body, self.vcx.tcx),
                ).unwrap();

                // find earliest join point `join`
                let join = self.find_join_point(dominators, start, end);

                log::warn!("Join of {start:?} and {end:?} is {join:?}");

                // walk `start` -> `targets[i]` -> `join` for each target
                // TODO: indexvec?
                let mut updates = targets.all_targets().iter()
                    .map(|target| self.encode_cfg(&new_curr_ver, *target, join))
                    .collect::<Vec<_>>();

                // find locals updated in any of the results, which were also
                // defined before the branch
                let mut mod_locals = updates.iter()
                    .map(|update| update.versions.keys())
                    .flatten()
                    .filter(|local| new_curr_ver.contains_key(&local))
                    .copied()
                    .collect::<Vec<_>>();
                mod_locals.sort();
                mod_locals.dedup();

                // for each branch, create a Viper tuple of the updated locals
                let tuple_ref = self.deps.require_ref::<crate::encoders::ViperTupleEncoder>(
                    mod_locals.len(),
                ).unwrap();
                let otherwise_update = updates.pop().unwrap();
                let phi_expr = targets.iter()
                    .zip(updates.into_iter())
                    .fold(
                        self.reify_branch(&tuple_ref, &mod_locals, &new_curr_ver, otherwise_update),
                        |expr, ((cond_val, target), branch_update)| self.vcx.alloc(ExprRetData::Ternary(self.vcx.alloc(vir::TernaryGenData {
                            cond: self.vcx.alloc(ExprRetData::BinOp(self.vcx.alloc(vir::BinOpGenData {
                                kind: vir::BinOpKind::CmpEq,
                                lhs: discr_expr,
                                rhs: discr_ty_out.expr_from_u128(cond_val).lift(),
                            }))),
                            then: self.reify_branch(&tuple_ref, &mod_locals, &new_curr_ver, branch_update),
                            else_: expr,
                        }))),
                    );

                // assign tuple into a `phi` variable
                let phi_idx = self.phi_ctr;
                self.phi_ctr += 1;
                let mut phi_update = Update::new();
                phi_update.binds.push(UpdateBind::Phi(phi_idx, phi_expr));

                // update locals by destructuring `phi` variable
                // TODO: maybe this is unnecessary, we could instead use tuple
                //   access directly instead of the locals going forward?
                for (elem_idx, local) in mod_locals.iter().enumerate() {
                    let expr = self.mk_phi_acc(tuple_ref.clone(), phi_idx, elem_idx);
                    self.bump_version(&mut phi_update, *local, expr);
                    new_curr_ver.insert(*local, phi_update.versions[local]);
                }

                // walk `join` -> `end`
                let end_update = self.encode_cfg(&new_curr_ver, join, end);
                stmt_update.merge(phi_update.merge(end_update))
            }

            mir::TerminatorKind::Return => {
                assert_eq!(start, end);
                return stmt_update;
            }

            mir::TerminatorKind::Call {
                func,
                args,
                destination,
                target,
                ..
            } => {
                #[derive(Debug)]
                enum PrustiBuiltin {
                    Forall,
                }
                let mut builtin = None;

                // TODO: extracting FnDef given func could be extracted? (duplication in impure)
                let func_ty = func.ty(self.body, self.vcx.tcx);
                match func_ty.kind() {
                    TyKind::FnDef(def_id, arg_tys) => {
                        // TODO: this attribute extraction should be done elsewhere?
                        let attrs = self.vcx.tcx.get_attrs_unchecked(*def_id);
                        let normal_attrs = attrs.iter()
                            .filter(|attr| !attr.is_doc_comment())
                            .map(|attr| attr.get_normal_item()).collect::<Vec<_>>();
                        normal_attrs.iter()
                            .filter(|item| item.path.segments.len() == 2
                                && item.path.segments[0].ident.as_str() == "prusti"
                                && item.path.segments[1].ident.as_str() == "builtin")
                            .for_each(|attr| match &attr.args {
                                prusti_rustc_interface::ast::AttrArgs::Eq(
                                    _,
                                    prusti_rustc_interface::ast::AttrArgsEq::Hir(lit),
                                ) => {
                                    assert!(builtin.is_none(), "multiple prusti::builtin");
                                    builtin = Some((match lit.symbol.as_str() {
                                        "forall" => PrustiBuiltin::Forall,
                                        _ => panic!("illegal prusti::builtin"),
                                    }, arg_tys));
                                }
                                _ => panic!("illegal prusti::builtin"),
                            });


                        let is_pure = normal_attrs.iter().any(|item| 
                            item.path.segments.len() == 2
                            && item.path.segments[0].ident.as_str() == "prusti"
                            && item.path.segments[1].ident.as_str() == "pure"
                        );

                         // TODO: detect snapshot_equality properly
                         let is_snapshot_eq =  self.vcx.tcx.opt_item_name(*def_id).map(|e| e.as_str() == "snapshot_equality") == Some(true)
                            && self.vcx.tcx.crate_name(def_id.krate).as_str() == "prusti_contracts";

                        let func_call = if is_pure {
                            assert!(builtin.is_none(), "Function is pure and builtin?");
                            let pure_func = self.deps.require_ref::<crate::encoders::MirFunctionEncoder>(*def_id).unwrap().function_name;

                            let encoded_args = args.iter()
                                .map(|oper| self.encode_operand(&new_curr_ver, oper))
                                .collect::<Vec<_>>();
                            
                            let func_call = self.vcx.mk_func_app(pure_func, &encoded_args);

                           Some(func_call)
                        }

                        else if is_snapshot_eq {
                            assert!(builtin.is_none(), "Function is snapshot_equality and builtin?");
                            let encoded_args = args.iter()
                                .map(|oper| self.encode_operand(&new_curr_ver, oper))
                                .collect::<Vec<_>>();

                            assert_eq!(encoded_args.len(), 2);


                            let eq_expr  = self.vcx.alloc(vir::ExprGenData::BinOp(self.vcx.alloc(vir::BinOpGenData {
                                kind: vir::BinOpKind::CmpEq,
                                lhs: encoded_args[0],
                                rhs: encoded_args[1],
                            })));


                            // TODO: type encoder
                            Some(self.vcx.mk_func_app("s_Bool_cons", &[eq_expr]))
                        }
                        else {
                            None
                        };


                        if let Some(func_call) = func_call {
                            let mut term_update = Update::new();
                            assert!(destination.projection.is_empty());
                            self.bump_version(&mut term_update, destination.local, func_call);
                            term_update.add_to_map(&mut new_curr_ver);
    
                            // walk rest of CFG
                            let end_update = self.encode_cfg(&new_curr_ver, target.unwrap(), end);
    
                            return stmt_update.merge(term_update).merge(end_update);
                        }
                    }
                    _ => todo!(),
                }

                match builtin {
                    Some((PrustiBuiltin::Forall, arg_tys)) => {
                        assert_eq!(arg_tys.len(), 2);
                        let (qvar_tys, upvar_tys, cl_def_id) = match arg_tys[1].expect_ty().kind() {
                            TyKind::Closure(cl_def_id, cl_args) => (
                                match cl_args.as_closure().sig().skip_binder().inputs()[0].kind() {
                                    TyKind::Tuple(list) => list,
                                    _ => unreachable!(),
                                },
                                cl_args.as_closure().upvar_tys().collect::<Vec<_>>(),
                                *cl_def_id,
                            ),
                            _ => panic!("illegal prusti::forall"),
                        };

                        let qvars = self.vcx.alloc_slice(&qvar_tys.iter()
                            .enumerate()
                            .map(|(idx, qvar_ty)| {
                                let ty_out = self.deps.require_ref::<crate::encoders::TypeEncoder>(
                                    qvar_ty,
                                ).unwrap();
                                self.vcx.mk_local_decl(
                                    vir::vir_format!(self.vcx, "qvar_{}_{idx}", self.encoding_depth),
                                    ty_out.snapshot,
                                )
                            })
                            .collect::<Vec<_>>());
                        //let qvar_tuple_ref = self.deps.require_ref::<crate::encoders::ViperTupleEncoder>(
                        //    qvars.len(),
                        //).unwrap();
                        //let upvar_tuple_ref = self.deps.require_ref::<crate::encoders::ViperTupleEncoder>(
                        //    upvar_tys.len(),
                        //).unwrap();

                        let mut reify_args = vec![];
                        // TODO: big hack!
                        //   the problem is that we expect this to
                        //   be a simple Expr, but `encode_operand`
                        //   returns an ExprRet; do we need ExprRet
                        //   to be piped throughout this encoder?
                        //   alternatively, can we have an "unlift"
                        //   operation, which will work like reify
                        //   but panicking on a Lazy(..)?
                        reify_args.push(unsafe {
                            std::mem::transmute(self.encode_operand(&new_curr_ver, &args[1]))
                        });
                        reify_args.extend((0..qvars.len())
                            .map(|idx| self.vcx.mk_local_ex(
                                vir::vir_format!(self.vcx, "qvar_{}_{idx}", self.encoding_depth),
                            )));

                        // TODO: recursively invoke MirPure encoder to encode
                        // the body of the closure; pass the closure as the
                        // variable to use, then closure access = tuple access
                        // (then hope to optimise this away later ...?)
                        use vir::Reify;
                        let body = self.deps.require_local::<MirPureEncoder>(
                            MirPureEncoderTask {
                                encoding_depth: self.encoding_depth + 1,
                                parent_def_id: cl_def_id,
                                promoted: None,
                                param_env: self.vcx.tcx.param_env(cl_def_id),
                                substs: ty::List::identity_for_item(self.vcx.tcx, cl_def_id),
                            }
                        ).unwrap().expr
                        // arguments to the closure are
                        // - the closure itself
                        // - the qvars
                            .reify(self.vcx, (
                                cl_def_id,
                                self.vcx.alloc_slice(&reify_args),
                            ))
                            .lift();

                        // TODO: use type encoder
                        let body = 
                            self.vcx.mk_func_app(
                                "s_Bool_val",
                                &[body],
                            );

                        // TODO: use type encoder
                        let forall = self.vcx.mk_func_app(
                            "s_Bool_cons",
                            &[self.vcx.alloc(ExprRetData::Forall(self.vcx.alloc(vir::ForallGenData {
                                qvars,
                                triggers: &[], // TODO
                                body,
                            })))],
                        );

                        let mut term_update = Update::new();
                        assert!(destination.projection.is_empty());
                        self.bump_version(&mut term_update, destination.local, forall);
                        term_update.add_to_map(&mut new_curr_ver);

                        // walk rest of CFG
                        let end_update = self.encode_cfg(&new_curr_ver, target.unwrap(), end);

                        stmt_update.merge(term_update).merge(end_update)
                    }
                    None => {
                        todo!("call not supported {func:?}");
                    }
                }
            }

            k => todo!("terminator kind {k:?}"),
        }
    }

    fn encode_stmt(
        &mut self,
        curr_ver: &HashMap<mir::Local, usize>,
        stmt: &mir::Statement<'vir>,
    ) -> Update<'vir> {
        let mut update = Update::new();
        match &stmt.kind {
            mir::StatementKind::StorageLive(local) => {
                let new_version = self.version_ctr.get(local).copied().unwrap_or(0usize);
                self.version_ctr.insert(*local, new_version + 1);
                update.versions.insert(*local, new_version);
            },
            mir::StatementKind::StorageDead(..)
            | mir::StatementKind::FakeRead(..)
            | mir::StatementKind::AscribeUserType(..) 
            | mir::StatementKind::PlaceMention(..)=> {}, // nop
            mir::StatementKind::Assign(box (dest, rvalue)) => {
                assert!(dest.projection.is_empty());
                let expr = self.encode_rvalue(curr_ver, rvalue);
                self.bump_version(&mut update, dest.local, expr);
            }
            k => todo!("statement kind {k:?}"),
        }
        update
    }

    fn encode_rvalue(
        &mut self,
        curr_ver: &HashMap<mir::Local, usize>,
        rvalue: &mir::Rvalue<'vir>,
    ) -> ExprRet<'vir> {
        // TODO: keep this as a "well" known result or cached task ...?
        //let bool_ty_out = self.deps.require_ref::<crate::encoders::TypeEncoder>(
        //    self.vcx.tcx.mk_ty_from_kind(TyKind::Bool),
        //).unwrap();

        match rvalue {
            mir::Rvalue::Use(op) => self.encode_operand(curr_ver, op),
            // Repeat
            mir::Rvalue::Ref(_, _, place) => self.encode_place(curr_ver, place),
            // ThreadLocalRef
            // AddressOf
            // Len
            // Cast
            mir::Rvalue::BinaryOp(op, box (l, r)) => {
<<<<<<< HEAD
                match op {
                    mir::BinOp::Eq => self.vcx.mk_func_app(
                        "s_Bool_cons", // TODO: go through type encoder
                        &[self.vcx.alloc(ExprRetData::BinOp(self.vcx.alloc(vir::BinOpGenData {
                            kind: vir::BinOpKind::CmpEq,
                            lhs: self.encode_operand(curr_ver, l),
                            rhs: self.encode_operand(curr_ver, r),
                        })))],
                    ),
                    mir::BinOp::Gt | mir::BinOp::Ge | mir::BinOp::Lt | mir::BinOp::Le => {
                        let vir_op = match op {
                            mir::BinOp::Gt => vir::BinOpKind::CmpGt,
                            mir::BinOp::Ge => vir::BinOpKind::CmpGe,
                            mir::BinOp::Lt => vir::BinOpKind::CmpLt,
                            mir::BinOp::Le => vir::BinOpKind::CmpLe,
                            _ => unreachable!()
                        };
                        let ty_l = self.deps.require_ref::<crate::encoders::TypeEncoder>(
                            l.ty(self.body, self.vcx.tcx),
                        ).unwrap();
                        let ty_l = vir::vir_format!(self.vcx, "{}_val", ty_l.snapshot_name); // TODO: get the `_val` function differently
                        let ty_r = self.deps.require_ref::<crate::encoders::TypeEncoder>(
                            r.ty(self.body, self.vcx.tcx),
                        ).unwrap();
                        let ty_r = vir::vir_format!(self.vcx, "{}_val", ty_r.snapshot_name); // TODO: get the `_val` function differently

                        self.vcx.mk_func_app(
                            "s_Bool_cons", // TODO: go through type encoder
                            &[self.vcx.alloc(ExprRetData::BinOp(self.vcx.alloc(vir::BinOpGenData {
                                kind: vir_op,
                                lhs: self.vcx.mk_func_app(
                                    ty_l,
                                    &[self.encode_operand(curr_ver, l)],
                                ),
                                rhs: self.vcx.mk_func_app(
                                    ty_r,
                                    &[self.encode_operand(curr_ver, r)],
                                ),
                            })))],
                        )
                    }
                    k => todo!("binop {k:?}"),
                }
            }
            // CheckedBinaryOp
            // NullaryOp
            mir::Rvalue::UnaryOp(mir::UnOp::Not, op) =>
            {
                // TODO use mir_unop_not ?
                let oper_enc = self.encode_operand(curr_ver, op);
                let sn = self.vcx.mk_func_app("s_Bool_val", self.vcx.alloc_slice(&[oper_enc])) ;
                let inner = self.vcx.alloc(ExprRetData::UnOp(self.vcx.alloc(vir::UnOpGenData {
                    kind: vir::UnOpKind::Not,
                    expr: sn
                })));

                self.vcx.mk_func_app("s_Bool_cons", self.vcx.alloc_slice(&[inner])) 
=======
                let ty_l = self.deps.require_ref::<crate::encoders::TypeEncoder>(
                    l.ty(self.body, self.vcx.tcx),
                ).unwrap().to_primitive.unwrap();
                let ty_r = self.deps.require_ref::<crate::encoders::TypeEncoder>(
                    r.ty(self.body, self.vcx.tcx),
                ).unwrap().to_primitive.unwrap();
                let ty_rvalue = self.deps.require_ref::<crate::encoders::TypeEncoder>(
                    rvalue.ty(self.body, self.vcx.tcx),
                ).unwrap().from_primitive.unwrap();

                self.vcx.mk_func_app(
                    ty_rvalue,
                    &[self.vcx.alloc(ExprRetData::BinOp(self.vcx.alloc(vir::BinOpGenData {
                        kind: op.into(),
                        lhs: self.vcx.mk_func_app(
                            ty_l,
                            &[self.encode_operand(curr_ver, l)],
                        ),
                        rhs: self.vcx.mk_func_app(
                            ty_r,
                            &[self.encode_operand(curr_ver, r)],
                        ),
                    })))],
                )
            }
            // CheckedBinaryOp
            // NullaryOp
            mir::Rvalue::UnaryOp(op, expr) => {
                let ty_expr = self.deps.require_ref::<crate::encoders::TypeEncoder>(
                    expr.ty(self.body, self.vcx.tcx),
                ).unwrap().to_primitive.unwrap();
                let ty_rvalue = self.deps.require_ref::<crate::encoders::TypeEncoder>(
                    rvalue.ty(self.body, self.vcx.tcx),
                ).unwrap().from_primitive.unwrap();

                self.vcx.mk_func_app(
                    ty_rvalue,
                    &[self.vcx.alloc(ExprRetData::UnOp(self.vcx.alloc(vir::UnOpGenData {
                        kind: op.into(),
                        expr: self.vcx.mk_func_app(
                            ty_expr,
                            &[self.encode_operand(curr_ver, expr)],
                        ),
                    })))],
                )
>>>>>>> 4a91d62c
            }
            // Discriminant
            mir::Rvalue::Aggregate(box kind, fields) => match kind {
                mir::AggregateKind::Tuple if fields.len() == 0 =>
                    // TODO: why is this not a constant?
                    self.vcx.alloc(ExprRetData::Todo(
                        vir::vir_format!(self.vcx, "s_Tuple0_cons()"),
                    )),
                mir::AggregateKind::Closure(..) => {
                    // TODO: only when this is a spec closure?
                    let tuple_ref = self.deps.require_ref::<crate::encoders::ViperTupleEncoder>(
                        fields.len(),
                    ).unwrap();
                    tuple_ref.mk_cons(self.vcx, &fields.iter()
                        .map(|field| self.encode_operand(curr_ver, field))
                        .collect::<Vec<_>>())
                }
                _ => todo!("Unsupported Rvalue::AggregateKind: {kind:?}"),
            }
            mir::Rvalue::CheckedBinaryOp(binop, box (l, r)) => {
                let binop_function = self.deps.require_ref::<crate::encoders::MirBuiltinEncoder>(
                    crate::encoders::MirBuiltinEncoderTask::CheckedBinOp(
                        *binop,
                        l.ty(self.body, self.vcx.tcx), // TODO: ?
                    ),
                ).unwrap().name;
                self.vcx.mk_func_app(
                    binop_function,
                    &[
                        self.encode_operand(curr_ver, l),
                        self.encode_operand(curr_ver, r),
                    ],
                )
            }
            // ShallowInitBox
            // CopyForDeref
            k => {
                //dbg!(self.body);
                todo!("rvalue {k:?}")
            }
        }
    }

    fn encode_operand(
        &mut self,
        curr_ver: &HashMap<mir::Local, usize>,
        operand: &mir::Operand<'vir>,
    ) -> ExprRet<'vir> {
        match operand {
            mir::Operand::Copy(place)
            | mir::Operand::Move(place) => self.encode_place(curr_ver, place),
            mir::Operand::Constant(box constant) => {
                // TODO: duplicated from mir_impure!
                match constant.literal {
                    mir::ConstantKind::Val(const_val, const_ty) => {
                        match const_ty.kind() {
                            ty::TyKind::Tuple(tys) if tys.len() == 0 => self.vcx.alloc(ExprRetData::Todo(
                                vir::vir_format!(self.vcx, "s_Tuple0_cons()"),
                            )),
                            ty::TyKind::Int(int_ty) => {
                                let scalar_val = const_val.try_to_scalar_int().unwrap();
                                self.vcx.alloc(ExprRetData::Todo(
                                    vir::vir_format!(self.vcx, "s_Int_{}_cons({})", int_ty.name_str(), scalar_val.try_to_int(scalar_val.size()).unwrap()),
                                ))
                            }
                            ty::TyKind::Uint(uint_ty) => {
                                let scalar_val = const_val.try_to_scalar_int().unwrap();
                                self.vcx.alloc(ExprRetData::Todo(
                                    vir::vir_format!(self.vcx, "s_Uint_{}_cons({})", uint_ty.name_str(), scalar_val.try_to_uint(scalar_val.size()).unwrap()),
                                ))
                            }
                            ty::TyKind::Bool => self.vcx.alloc(ExprRetData::Todo(
                                vir::vir_format!(self.vcx, "s_Bool_cons({})", const_val.try_to_bool().unwrap()),
                            )),
                            unsupported_ty => todo!("unsupported constant literal type: {unsupported_ty:?}"),
                        }
                    }
                    unsupported_literal => todo!("unsupported constant literal: {unsupported_literal:?}"),
                }
            }
        }
    }

    fn encode_place(
        &mut self,
        curr_ver: &HashMap<mir::Local, usize>,
        place: &mir::Place<'vir>,
    ) -> ExprRet<'vir> {
        // TODO: remove (debug)
        if !curr_ver.contains_key(&place.local) {
            log::error!("unknown version of local! {}", place.local.as_usize());
            return self.vcx.alloc(ExprRetData::Todo(
                vir::vir_format!(self.vcx, "unknown_version_{}", place.local.as_usize()),
            ));
        }

        let local = self.mk_local_ex(place.local, curr_ver[&place.local]);
        let mut partent_ty =  self.body.local_decls[place.local].ty;
        let mut expr = local;

        for elem in place.projection {
            (partent_ty, expr) = self.encode_place_element(partent_ty, elem, expr);
        }

        expr
    }


    fn encode_place_element(&mut self, parent_ty: ty::Ty<'vir>, elem: mir::PlaceElem<'vir>, expr: ExprRet<'vir>) -> (ty::Ty<'vir>, ExprRet<'vir>) {
        let parent_ty = parent_ty.peel_refs();

         match elem {
            mir::ProjectionElem::Deref => {
                (parent_ty, expr)
            }
            mir::ProjectionElem::Field(field_idx, field_ty) => {
                let field_idx= field_idx.as_usize();
                match parent_ty.kind() {
                    TyKind::Closure(_def_id, args) => {
                        let upvars = args.as_closure().upvar_tys().collect::<Vec<_>>().len();
                        let tuple_ref = self.deps.require_ref::<ViperTupleEncoder>(
                            upvars,
                        ).unwrap();
                        let tup  = tuple_ref.mk_elem(self.vcx, expr, field_idx);

                        (field_ty, tup)
                    }
                    _ => {
                        let local_encoded_ty = self.deps.require_ref::<TypeEncoder>(parent_ty).unwrap();
                        let struct_like = local_encoded_ty.expect_structlike();
                        let proj = struct_like.field_read[field_idx];
                
                        let app = self.vcx.mk_func_app(proj, self.vcx.alloc_slice(&[expr]));

                        (field_ty, app)
                    }
                }
            }   
            _ => todo!("Unsupported ProjectionElem {:?}", elem),
        }
    }
}<|MERGE_RESOLUTION|>--- conflicted
+++ resolved
@@ -171,17 +171,10 @@
         let def_id = task_key.1; //.parent_def_id;
         let local_def_id = def_id.expect_local();
 
-<<<<<<< HEAD
-        log::debug!("encoding {def_id:?}");
-        let expr = vir::with_vcx(move |vcx| {
-            //let body = vcx.tcx.mir_promoted(local_def_id).0.borrow();
-            let body = vcx.body.borrow_mut().load_local_mir_with_facts(local_def_id).body;
-=======
         tracing::debug!("encoding {def_id:?}");
         let expr = vir::with_vcx(move |vcx| {
             //let body = vcx.tcx.mir_promoted(local_def_id).0.borrow();
             let body = vcx.body.borrow_mut().get_impure_fn_body_identity(local_def_id);
->>>>>>> 4a91d62c
 
             let expr_inner = Encoder::new(vcx, task_key.0, &body, deps).encode_body();
 
@@ -225,11 +218,7 @@
                 }),
             ))
         });
-<<<<<<< HEAD
-        log::debug!("finished {def_id:?}");
-=======
         tracing::debug!("finished {def_id:?}");
->>>>>>> 4a91d62c
 
         Ok((MirPureEncoderOutput { expr }, ()))
     }
@@ -802,65 +791,6 @@
             // Len
             // Cast
             mir::Rvalue::BinaryOp(op, box (l, r)) => {
-<<<<<<< HEAD
-                match op {
-                    mir::BinOp::Eq => self.vcx.mk_func_app(
-                        "s_Bool_cons", // TODO: go through type encoder
-                        &[self.vcx.alloc(ExprRetData::BinOp(self.vcx.alloc(vir::BinOpGenData {
-                            kind: vir::BinOpKind::CmpEq,
-                            lhs: self.encode_operand(curr_ver, l),
-                            rhs: self.encode_operand(curr_ver, r),
-                        })))],
-                    ),
-                    mir::BinOp::Gt | mir::BinOp::Ge | mir::BinOp::Lt | mir::BinOp::Le => {
-                        let vir_op = match op {
-                            mir::BinOp::Gt => vir::BinOpKind::CmpGt,
-                            mir::BinOp::Ge => vir::BinOpKind::CmpGe,
-                            mir::BinOp::Lt => vir::BinOpKind::CmpLt,
-                            mir::BinOp::Le => vir::BinOpKind::CmpLe,
-                            _ => unreachable!()
-                        };
-                        let ty_l = self.deps.require_ref::<crate::encoders::TypeEncoder>(
-                            l.ty(self.body, self.vcx.tcx),
-                        ).unwrap();
-                        let ty_l = vir::vir_format!(self.vcx, "{}_val", ty_l.snapshot_name); // TODO: get the `_val` function differently
-                        let ty_r = self.deps.require_ref::<crate::encoders::TypeEncoder>(
-                            r.ty(self.body, self.vcx.tcx),
-                        ).unwrap();
-                        let ty_r = vir::vir_format!(self.vcx, "{}_val", ty_r.snapshot_name); // TODO: get the `_val` function differently
-
-                        self.vcx.mk_func_app(
-                            "s_Bool_cons", // TODO: go through type encoder
-                            &[self.vcx.alloc(ExprRetData::BinOp(self.vcx.alloc(vir::BinOpGenData {
-                                kind: vir_op,
-                                lhs: self.vcx.mk_func_app(
-                                    ty_l,
-                                    &[self.encode_operand(curr_ver, l)],
-                                ),
-                                rhs: self.vcx.mk_func_app(
-                                    ty_r,
-                                    &[self.encode_operand(curr_ver, r)],
-                                ),
-                            })))],
-                        )
-                    }
-                    k => todo!("binop {k:?}"),
-                }
-            }
-            // CheckedBinaryOp
-            // NullaryOp
-            mir::Rvalue::UnaryOp(mir::UnOp::Not, op) =>
-            {
-                // TODO use mir_unop_not ?
-                let oper_enc = self.encode_operand(curr_ver, op);
-                let sn = self.vcx.mk_func_app("s_Bool_val", self.vcx.alloc_slice(&[oper_enc])) ;
-                let inner = self.vcx.alloc(ExprRetData::UnOp(self.vcx.alloc(vir::UnOpGenData {
-                    kind: vir::UnOpKind::Not,
-                    expr: sn
-                })));
-
-                self.vcx.mk_func_app("s_Bool_cons", self.vcx.alloc_slice(&[inner])) 
-=======
                 let ty_l = self.deps.require_ref::<crate::encoders::TypeEncoder>(
                     l.ty(self.body, self.vcx.tcx),
                 ).unwrap().to_primitive.unwrap();
@@ -906,7 +836,6 @@
                         ),
                     })))],
                 )
->>>>>>> 4a91d62c
             }
             // Discriminant
             mir::Rvalue::Aggregate(box kind, fields) => match kind {
