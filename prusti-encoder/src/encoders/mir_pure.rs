--- conflicted
+++ resolved
@@ -97,22 +97,13 @@
 
         tracing::debug!("encoding {def_id:?}");
         let expr = vir::with_vcx(move |vcx| {
-<<<<<<< HEAD
-            //let body = vcx.tcx.mir_promoted(local_def_id).0.borrow();
-            let identity_substs = ty::GenericArgs::identity_for_item(vcx.tcx, def_id);
-            let body = match kind {
-                PureKind::Closure => vcx.body.borrow_mut().get_closure_body(def_id, identity_substs, caller_def_id),
-                PureKind::Spec => vcx.body.borrow_mut().get_spec_body(def_id, identity_substs, caller_def_id),
-                PureKind::Pure => vcx.body.borrow_mut().get_pure_fn_body(def_id, identity_substs, caller_def_id),
-                PureKind::Constant(promoted) => vcx.body.borrow_mut().get_promoted_constant_body(def_id, promoted)
-=======
+            let substs = ty::GenericArgs::identity_for_item(vcx.tcx(), def_id);
             //let body = vcx.tcx().mir_promoted(local_def_id).0.borrow();
             let body = match kind {
                 PureKind::Closure => vcx.body_mut().get_closure_body(def_id, substs, caller_def_id),
                 PureKind::Spec => vcx.body_mut().get_spec_body(def_id, substs, caller_def_id),
                 PureKind::Pure => vcx.body_mut().get_pure_fn_body(def_id, substs, caller_def_id),
                 PureKind::Constant(promoted) => vcx.body_mut().get_promoted_constant_body(def_id, promoted)
->>>>>>> 0f38d82e
             };
 
             let expr_inner = Enc::new(vcx, task_key.0, def_id, &body, deps).encode_body();
@@ -401,13 +392,8 @@
             mir::TerminatorKind::SwitchInt { discr, targets } => {
                 // encode the discriminant operand
                 let discr_expr = self.encode_operand(&new_curr_ver, discr);
-<<<<<<< HEAD
-                let discr_ty = discr.ty(self.body, self.vcx.tcx);
+                let discr_ty = discr.ty(self.body, self.vcx.tcx());
                 let discr_ty_out = self.deps.require_local::<RustTySnapshotsEnc>(
-=======
-                let discr_ty = discr.ty(self.body, self.vcx.tcx());
-                let discr_ty_out = self.deps.require_local::<SnapshotEnc>(
->>>>>>> 0f38d82e
                     discr_ty
                 ).unwrap().generic_snapshot.specifics.expect_primitive();
 
@@ -483,7 +469,6 @@
                 target,
                 ..
             } => {
-<<<<<<< HEAD
                 let (def_id, arg_tys) = self.get_def_id_and_arg_tys(func);
                 let expr = {
                     // A fn call in pure can only be one of two kinds: a
@@ -496,29 +481,6 @@
                         self.encode_pure_func_app(func, args, destination, self.def_id, &new_curr_ver)
                     } else {
                         self.encode_prusti_builtin(&new_curr_ver, def_id, arg_tys, args)
-=======
-                // TODO: extracting FnDef given func could be extracted? (duplication in impure)
-                let func_ty = func.ty(self.body, self.vcx.tcx());
-                let expr = match func_ty.kind() {
-                    &TyKind::FnDef(def_id, arg_tys) => {
-                        // A fn call in pure can only be one of two kinds: a
-                        // call to another pure function, or a call to a prusti
-                        // builtin function.
-                        let is_pure = crate::encoders::with_proc_spec(def_id, |def_spec|
-                            def_spec.kind.is_pure().unwrap_or_default()
-                        ).unwrap_or_default();
-                        if is_pure {
-                            let pure_func = self.deps.require_ref::<MirFunctionEnc>(
-                                (def_id, arg_tys, self.def_id)
-                            ).unwrap().function_ref;
-                            let encoded_args = args.iter()
-                                .map(|oper| self.encode_operand(&new_curr_ver, oper))
-                                .collect::<Vec<_>>();
-                            pure_func.apply(self.vcx, &encoded_args)
-                        } else {
-                            self.encode_prusti_builtin(&new_curr_ver, def_id, arg_tys, args)
-                        }
->>>>>>> 0f38d82e
                     }
                 };
 
@@ -583,7 +545,7 @@
                     .expect_structlike()
                     .field_snaps_to_snap;
                 let (snap, place_ref) = self.encode_place_with_ref(curr_ver, place);
-                let place_ty = place.ty(self.body, self.vcx.tcx).ty;
+                let place_ty = place.ty(self.body, self.vcx.tcx()).ty;
                 let cast = self.deps.require_local::<RustTyGenericCastEnc>(place_ty).unwrap();
                 // The snapshot of the referenced value should be encoded as a generic `Param`
                 let snap = cast.cast_to_generic_if_necessary(self.vcx, snap);
@@ -662,7 +624,7 @@
                         _ => e_rvalue_ty.generic_predicate.expect_structlike(),
                     };
                     let field_tys = fields.iter()
-                        .map(|field| field.ty(&self.body.local_decls, self.vcx.tcx))
+                        .map(|field| field.ty(&self.body.local_decls, self.vcx.tcx()))
                         .collect::<Vec<_>>();
                     let ty_caster = self.deps.require_local::<AggregateSnapArgsCastEnc>(
                         AggregateSnapArgsCastEncTask {
@@ -680,8 +642,7 @@
                 _ => todo!("Unsupported Rvalue::AggregateKind: {kind:?}"),
             },
             mir::Rvalue::Discriminant(place) => {
-<<<<<<< HEAD
-                let place_ty = place.ty(self.body, self.vcx.tcx);
+                let place_ty = place.ty(self.body, self.vcx.tcx());
                 let ty = self
                     .deps
                     .require_local::<RustTySnapshotsEnc>(place_ty.ty)
@@ -696,12 +657,6 @@
                         .unwrap()
                         .snap_to_discr_snap
                         .apply(self.vcx, [self.encode_place(curr_ver, place)]),
-=======
-                let place_ty = place.ty(self.body, self.vcx.tcx());
-                let ty = self.deps.require_local::<SnapshotEnc>(place_ty.ty).unwrap().specifics;
-                match ty.get_enumlike().filter(|_| place_ty.variant_index.is_none()) {
-                    Some(ty) => ty.unwrap().snap_to_discr_snap.apply(self.vcx, [self.encode_place(curr_ver, place)]),
->>>>>>> 0f38d82e
                     None => {
                         let e_rvalue_ty = self
                             .deps
@@ -791,7 +746,7 @@
                 let expr = e_ty.field_access[0]
                     .read
                     .apply(self.vcx, [expr]);
-                let place_ty = place_ty.projection_ty(self.vcx.tcx, elem);
+                let place_ty = place_ty.projection_ty(self.vcx.tcx(), elem);
                 // Since the `expr` is the target of a reference, it is encoded as a `Param`.
                 // If it is not a type parameter, we cast it to its concrete Snapshot.
                 let cast = self.deps.require_local::<RustTyGenericCastEnc>(place_ty.ty).unwrap();
@@ -821,8 +776,8 @@
                                 abi::FIRST_VARIANT
                             ));
                             let generic_field_ty = variant.fields[field_idx].ty(
-                                self.vcx.tcx,
-                                GenericArgs::identity_for_item(self.vcx.tcx, def.did())
+                                self.vcx.tcx(),
+                                GenericArgs::identity_for_item(self.vcx.tcx(), def.did())
                             );
                             let cast_args = CastArgs {
                                 expected: ty,
@@ -884,28 +839,16 @@
                 assert_eq!(args.len(), 2);
                 let lhs = self.encode_operand(&curr_ver, &args[0]);
                 let rhs = self.encode_operand(&curr_ver, &args[1]);
-<<<<<<< HEAD
                 let eq_expr = self.vcx.mk_bin_op_expr(vir::BinOpKind::CmpEq, lhs, rhs);
 
                 let bool_cons = self
                     .deps
-                    .require_local::<RustTySnapshotsEnc>(self.vcx.tcx.types.bool)
+                    .require_local::<RustTySnapshotsEnc>(self.vcx.tcx().types.bool)
                     .unwrap()
                     .generic_snapshot
                     .specifics
                     .expect_primitive()
                     .prim_to_snap;
-=======
-                let eq_expr  = self.vcx.mk_bin_op_expr(
-                    vir::BinOpKind::CmpEq,
-                    lhs,
-                    rhs,
-                );
-
-                let bool_cons = self.deps.require_local::<SnapshotEnc>(
-                    self.vcx.tcx().types.bool,
-                ).unwrap().specifics.expect_primitive().prim_to_snap;
->>>>>>> 0f38d82e
                 bool_cons.apply(self.vcx, [eq_expr])
             }
             PrustiBuiltin::Forall => {
@@ -968,12 +911,7 @@
                         encoding_depth: self.encoding_depth + 1,
                         kind: PureKind::Closure,
                         parent_def_id: cl_def_id,
-<<<<<<< HEAD
-                        param_env: self.vcx.tcx.param_env(cl_def_id),
-=======
                         param_env: self.vcx.tcx().param_env(cl_def_id),
-                        substs: ty::List::identity_for_item(self.vcx.tcx(), cl_def_id),
->>>>>>> 0f38d82e
                         caller_def_id: self.def_id,
                     }
                 ).unwrap().expr
@@ -986,15 +924,9 @@
                     ))
                     .lift();
 
-<<<<<<< HEAD
                 let bool = self.deps.require_local::<RustTySnapshotsEnc>(
-                    self.vcx.tcx.types.bool,
+                    self.vcx.tcx().types.bool,
                 ).unwrap().generic_snapshot.specifics;
-=======
-                let bool = self.deps.require_local::<SnapshotEnc>(
-                    self.vcx.tcx().types.bool,
-                ).unwrap().specifics;
->>>>>>> 0f38d82e
                 let bool = bool.expect_primitive();
 
                 bool.prim_to_snap.apply(self.vcx, [self.vcx.mk_forall_expr(
