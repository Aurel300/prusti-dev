--- conflicted
+++ resolved
@@ -30,7 +30,11 @@
 }
 
 impl TaskEncoder for MirFunctionEncoder {
-    type TaskDescription<'vir> = DefId;
+    type TaskDescription<'vir> = (
+        DefId, // ID of the function
+        Option<ty::GenericArgsRef<'vir>>, // ? this should be the "signature", after applying the env/substs
+        DefId, // Caller DefId
+    );
 
     type OutputRef<'vir> = MirFunctionEncoderOutputRef<'vir>;
     type OutputFullLocal<'vir> = MirFunctionEncoderOutput<'vir>;
@@ -67,8 +71,12 @@
             Option<Self::OutputFullDependency<'vir>>,
         ),
     > {
+        let (def_id, substs, called_def_id) = *task_key;
+        let trusted = crate::encoders::with_proc_spec(def_id, |def_spec|
+            def_spec.trusted.extract_inherit().unwrap_or_default()
+        ).unwrap_or_default();
+
         vir::with_vcx(|vcx| {
-            let def_id = *task_key;
             let local_defs = deps.require_local::<crate::encoders::local_def::MirLocalDefEncoder>(
                 def_id,
             ).unwrap();
@@ -76,56 +84,32 @@
             tracing::debug!("encoding {def_id:?}");
 
             let function_name = vir::vir_format!(vcx, "f_{}", vcx.tcx.item_name(def_id));
-<<<<<<< HEAD
-            deps.emit_output_ref::<Self>(*task_key, MirFunctionEncoderOutputRef { function_name });
-
-            let local_def_id = def_id.expect_local();
-            let body = vcx.body.borrow_mut().get_impure_fn_body_identity(local_def_id);
-=======
             let args: Vec<_> = (1..=local_defs.arg_count)
                 .map(mir::Local::from)
                 .map(|def_idx| local_defs.locals[def_idx].ty.snapshot)
                 .collect();
             let args = UnknownArity::new(vcx.alloc_slice(&args));
             let function_ref = FunctionIdent::new(function_name, args);
-            deps.emit_output_ref::<Self>(def_id, MirFunctionEncoderOutputRef { function_ref });
->>>>>>> 1558d73b
+            deps.emit_output_ref::<Self>(*task_key, MirFunctionEncoderOutputRef { function_ref });
 
             let spec = deps.require_local::<crate::encoders::pure::spec::MirSpecEncoder>(
                 (def_id, true)
             ).unwrap();
 
-<<<<<<< HEAD
-            let mut func_args = Vec::with_capacity(body.arg_count);
+            let func_args: Vec<_> = (1..=local_defs.arg_count).map(mir::Local::from).map(|arg| vcx.alloc(vir::LocalDeclData {
+                name: local_defs.locals[arg].local.name,
+                ty: local_defs.locals[arg].ty.snapshot,
+            })).collect();
 
-            for (arg_idx0, arg_local) in body.args_iter().enumerate() {
-                let arg_idx = arg_idx0 + 1; // enumerate is 0 based but we want to start at 1
-
-                let arg_decl = body.local_decls.get(arg_local).unwrap();
-                let arg_type_ref = deps.require_ref::<TypeEncoder>(arg_decl.ty).unwrap();
-
-                let name_p = vir::vir_format!(vcx, "_{arg_idx}p");
-                func_args.push(vcx.alloc(vir::LocalDeclData {
-                    name: name_p,
-                    ty: arg_type_ref.snapshot,
-                }));
-            }
-
-            // TODO: dedup with mir_pure
-            let attrs = vcx.tcx.get_attrs_unchecked(def_id);
-            let is_trusted = attrs
-                .iter()
-                .filter(|attr| !attr.is_doc_comment())
-                .map(|attr| attr.get_normal_item())
-                .any(|item| {
-                    item.path.segments.len() == 2
-                        && item.path.segments[0].ident.as_str() == "prusti"
-                        && item.path.segments[1].ident.as_str() == "trusted"
-                });
-
-            let expr = if is_trusted {
+            let expr = if trusted {
                 None
             } else {
+                let body = if let Some(substs) = substs {
+                    vcx.body.borrow_mut().get_pure_fn_body(def_id, substs, called_def_id);
+                } else {
+                    vcx.body.borrow_mut().get_pure_fn_body_identity(def_id);
+                };
+
                 // Encode the body of the function
                 let expr = deps
                     .require_local::<MirPureEncoder>(MirPureEncoderTask {
@@ -138,33 +122,8 @@
                     .unwrap()
                     .expr;
 
-                Some(expr.reify(vcx, (def_id, &spec.pre_args.split_last().unwrap().1)))
+                Some(expr.reify(vcx, (def_id, spec.pre_args)))
             };
-
-            // Snapshot type of the return type
-            let ret = deps
-                .require_ref::<TypeEncoder>(body.return_ty())
-                .unwrap()
-                .snapshot;
-=======
-            let func_args: Vec<_> = (1..=local_defs.arg_count).map(mir::Local::from).map(|arg| vcx.alloc(vir::LocalDeclData {
-                name: local_defs.locals[arg].local.name,
-                ty: local_defs.locals[arg].ty.snapshot,
-            })).collect();
-
-            // Encode the body of the function
-            let expr = deps
-                .require_local::<MirPureEncoder>(MirPureEncoderTask {
-                    encoding_depth: 0,
-                    parent_def_id: def_id,
-                    promoted: None,
-                    param_env: vcx.tcx.param_env(def_id),
-                    substs: ty::List::identity_for_item(vcx.tcx, def_id),
-                })
-                .unwrap()
-                .expr;
-            let expr = expr.reify(vcx, (def_id, spec.pre_args));
->>>>>>> 1558d73b
 
             tracing::debug!("finished {def_id:?}");
 
@@ -173,11 +132,7 @@
                     function: vcx.alloc(vir::FunctionData {
                         name: function_name,
                         args: vcx.alloc_slice(&func_args),
-<<<<<<< HEAD
-                        ret,
-=======
                         ret: local_defs.locals[mir::RETURN_PLACE].ty.snapshot,
->>>>>>> 1558d73b
                         pres: vcx.alloc_slice(&spec.pres),
                         posts: vcx.alloc_slice(&spec.posts),
                         expr,
