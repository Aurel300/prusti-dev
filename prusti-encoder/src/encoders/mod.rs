--- conflicted
+++ resolved
@@ -6,11 +6,8 @@
 mod typ;
 mod viper_tuple;
 mod mir_pure_function;
-<<<<<<< HEAD
-=======
 pub mod pure;
 pub mod local_def;
->>>>>>> 4a91d62c
 
 pub use generic::{
     GenericEncoder,
