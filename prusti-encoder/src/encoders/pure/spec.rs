use prusti_rustc_interface::{
    middle::{mir, ty},
    span::def_id::DefId,
};

use task_encoder::{TaskEncoder, TaskEncoderDependencies};
use vir::Reify;

use crate::encoders::{mir_pure::PureKind, rust_ty_predicates::RustTyPredicatesEnc, MirPureEnc};
pub struct MirSpecEnc;

#[derive(Clone)]
pub struct MirSpecEncOutput<'vir> {
    pub pres: Vec<vir::Expr<'vir>>,
    pub posts: Vec<vir::Expr<'vir>>,
    pub pre_args: &'vir [vir::Expr<'vir>],
    pub post_args: &'vir [vir::Expr<'vir>],
}

impl TaskEncoder for MirSpecEnc {
    task_encoder::encoder_cache!(MirSpecEnc);

    type TaskDescription<'tcx> = (
        DefId,                    // The function annotated with specs
        ty::GenericArgsRef<'tcx>, // ? this should be the "signature", after applying the env/substs
        Option<DefId>,            // ID of the caller function, if any
        bool,                     // If to encode as pure or not
    );

    type OutputFullLocal<'vir> = MirSpecEncOutput<'vir>;

    type EncodingError = <MirPureEnc as TaskEncoder>::EncodingError;

    fn task_to_key<'vir>(task: &Self::TaskDescription<'vir>) -> Self::TaskKey<'vir> {
        *task
    }

    fn do_encode_full<'tcx: 'vir, 'vir>(
        task_key: &Self::TaskKey<'tcx>,
        deps: &mut TaskEncoderDependencies<'vir>,
    ) -> Result<
        (
            Self::OutputFullLocal<'vir>,
            Self::OutputFullDependency<'vir>,
        ),
        (
            Self::EncodingError,
            Option<Self::OutputFullDependency<'vir>>,
        ),
    > {
        let (def_id, substs, caller_def_id, pure) = *task_key;
        deps.emit_output_ref::<Self>(*task_key, ());

        let local_defs = deps
            .require_local::<crate::encoders::local_def::MirLocalDefEnc>((
                def_id,
                substs,
                caller_def_id,
            ))
            .unwrap();
        let specs = deps
            .require_local::<crate::encoders::SpecEnc>(crate::encoders::SpecEncTask { def_id })
            .unwrap();

        vir::with_vcx(|vcx| {
            let local_iter = (1..=local_defs.arg_count).map(mir::Local::from);
            let all_args: Vec<_> = if pure {
                let result_ty = local_defs.locals[mir::RETURN_PLACE].ty;
                local_iter
                    .map(|local| local_defs.locals[local].local_ex)
                    .chain([vcx.mk_local_ex(vir::vir_format!(vcx, "result"), result_ty.snapshot)])
                    .collect()
            } else {
                local_iter
                    .map(|local| local_defs.locals[local].impure_snap)
                    .collect()
            };
            let all_args = vcx.alloc_slice(&all_args);
            let pre_args = if pure {
                &all_args[..all_args.len() - 1]
            } else {
                all_args
            };

<<<<<<< HEAD
            let to_bool = deps
                .require_ref::<RustTyPredicatesEnc>(vcx.tcx.types.bool)
                .unwrap()
                .generic_predicate
                .expect_prim()
                .snap_to_prim;

            let pres = specs
                .pres
                .iter()
                .map(|spec_def_id| {
                    let expr = deps
                        .require_local::<crate::encoders::MirPureEnc>(
                            crate::encoders::MirPureEncTask {
                                encoding_depth: 0,
                                kind: PureKind::Spec,
                                parent_def_id: *spec_def_id,
                                param_env: vcx.tcx.param_env(spec_def_id),
                                // TODO: should this be `def_id` or `caller_def_id`
                                caller_def_id: def_id,
                            },
                        )
                        .unwrap()
                        .expr;
                    let expr = expr.reify(vcx, (*spec_def_id, pre_args));
                    to_bool.apply(vcx, [expr])
                })
                .collect::<Vec<vir::Expr<'_>>>();
=======
            let to_bool = deps.require_ref::<crate::encoders::PredicateEnc>(
                vcx.tcx().types.bool,
            ).unwrap().expect_prim().snap_to_prim;

            let pres = specs.pres.iter().map(|spec_def_id| {
                let expr = deps.require_local::<crate::encoders::MirPureEnc>(
                    crate::encoders::MirPureEncTask {
                        encoding_depth: 0,
                        kind: PureKind::Spec,
                        parent_def_id: *spec_def_id,
                        param_env: vcx.tcx().param_env(spec_def_id),
                        substs,
                        // TODO: should this be `def_id` or `caller_def_id`
                        caller_def_id: def_id,
                    }
                ).unwrap().expr;
                let expr = expr.reify(vcx, (*spec_def_id, pre_args));
                to_bool.apply(vcx, [expr])
            }).collect::<Vec<vir::Expr<'_>>>();
>>>>>>> 0f38d82e

            let post_args = if pure {
                all_args
            } else {
                let post_args: Vec<_> = pre_args
                    .iter()
                    .map(|arg| vcx.mk_old_expr(arg))
                    .chain([local_defs.locals[mir::RETURN_PLACE].impure_snap])
                    .collect();
                vcx.alloc_slice(&post_args)
            };
<<<<<<< HEAD
            let posts = specs
                .posts
                .iter()
                .map(|spec_def_id| {
                    let expr = deps
                        .require_local::<crate::encoders::MirPureEnc>(
                            crate::encoders::MirPureEncTask {
                                encoding_depth: 0,
                                kind: PureKind::Spec,
                                parent_def_id: *spec_def_id,
                                param_env: vcx.tcx.param_env(spec_def_id),
                                // TODO: should this be `def_id` or `caller_def_id`
                                caller_def_id: def_id,
                            },
                        )
                        .unwrap()
                        .expr;
                    let expr = expr.reify(vcx, (*spec_def_id, post_args));
                    to_bool.apply(vcx, [expr])
                })
                .collect::<Vec<vir::Expr<'_>>>();
=======
            let posts = specs.posts.iter().map(|spec_def_id| {
                let expr = deps.require_local::<crate::encoders::MirPureEnc>(
                    crate::encoders::MirPureEncTask {
                        encoding_depth: 0,
                        kind: PureKind::Spec,
                        parent_def_id: *spec_def_id,
                        param_env: vcx.tcx().param_env(spec_def_id),
                        substs,
                        // TODO: should this be `def_id` or `caller_def_id`
                        caller_def_id: def_id,
                    }
                ).unwrap().expr;
                let expr = expr.reify(vcx, (*spec_def_id, post_args));
                to_bool.apply(vcx, [expr])
            }).collect::<Vec<vir::Expr<'_>>>();
>>>>>>> 0f38d82e
            let data = MirSpecEncOutput {
                pres,
                posts,
                pre_args,
                post_args,
            };
            Ok((data, ()))
        })
    }
}<|MERGE_RESOLUTION|>--- conflicted
+++ resolved
@@ -82,9 +82,8 @@
                 all_args
             };
 
-<<<<<<< HEAD
             let to_bool = deps
-                .require_ref::<RustTyPredicatesEnc>(vcx.tcx.types.bool)
+                .require_ref::<RustTyPredicatesEnc>(vcx.tcx().types.bool)
                 .unwrap()
                 .generic_predicate
                 .expect_prim()
@@ -100,7 +99,7 @@
                                 encoding_depth: 0,
                                 kind: PureKind::Spec,
                                 parent_def_id: *spec_def_id,
-                                param_env: vcx.tcx.param_env(spec_def_id),
+                                param_env: vcx.tcx().param_env(spec_def_id),
                                 // TODO: should this be `def_id` or `caller_def_id`
                                 caller_def_id: def_id,
                             },
@@ -111,27 +110,6 @@
                     to_bool.apply(vcx, [expr])
                 })
                 .collect::<Vec<vir::Expr<'_>>>();
-=======
-            let to_bool = deps.require_ref::<crate::encoders::PredicateEnc>(
-                vcx.tcx().types.bool,
-            ).unwrap().expect_prim().snap_to_prim;
-
-            let pres = specs.pres.iter().map(|spec_def_id| {
-                let expr = deps.require_local::<crate::encoders::MirPureEnc>(
-                    crate::encoders::MirPureEncTask {
-                        encoding_depth: 0,
-                        kind: PureKind::Spec,
-                        parent_def_id: *spec_def_id,
-                        param_env: vcx.tcx().param_env(spec_def_id),
-                        substs,
-                        // TODO: should this be `def_id` or `caller_def_id`
-                        caller_def_id: def_id,
-                    }
-                ).unwrap().expr;
-                let expr = expr.reify(vcx, (*spec_def_id, pre_args));
-                to_bool.apply(vcx, [expr])
-            }).collect::<Vec<vir::Expr<'_>>>();
->>>>>>> 0f38d82e
 
             let post_args = if pure {
                 all_args
@@ -143,7 +121,6 @@
                     .collect();
                 vcx.alloc_slice(&post_args)
             };
-<<<<<<< HEAD
             let posts = specs
                 .posts
                 .iter()
@@ -154,7 +131,7 @@
                                 encoding_depth: 0,
                                 kind: PureKind::Spec,
                                 parent_def_id: *spec_def_id,
-                                param_env: vcx.tcx.param_env(spec_def_id),
+                                param_env: vcx.tcx().param_env(spec_def_id),
                                 // TODO: should this be `def_id` or `caller_def_id`
                                 caller_def_id: def_id,
                             },
@@ -165,23 +142,6 @@
                     to_bool.apply(vcx, [expr])
                 })
                 .collect::<Vec<vir::Expr<'_>>>();
-=======
-            let posts = specs.posts.iter().map(|spec_def_id| {
-                let expr = deps.require_local::<crate::encoders::MirPureEnc>(
-                    crate::encoders::MirPureEncTask {
-                        encoding_depth: 0,
-                        kind: PureKind::Spec,
-                        parent_def_id: *spec_def_id,
-                        param_env: vcx.tcx().param_env(spec_def_id),
-                        substs,
-                        // TODO: should this be `def_id` or `caller_def_id`
-                        caller_def_id: def_id,
-                    }
-                ).unwrap().expr;
-                let expr = expr.reify(vcx, (*spec_def_id, post_args));
-                to_bool.apply(vcx, [expr])
-            }).collect::<Vec<vir::Expr<'_>>>();
->>>>>>> 0f38d82e
             let data = MirSpecEncOutput {
                 pres,
                 posts,
