use prusti_rustc_interface::{middle::{mir, ty}, span::def_id::DefId};

use task_encoder::{TaskEncoder, TaskEncoderDependencies};
use vir::Reify;
use std::cell::RefCell;

use crate::encoders::MirPureEncoder;
pub struct MirSpecEncoder;

#[derive(Clone)]
pub struct MirSpecEncoderOutput<'vir> {
    pub pres: Vec<vir::Expr<'vir>>,
    pub posts: Vec<vir::Expr<'vir>>,
    pub pre_args: &'vir [vir::Expr<'vir>],
    pub post_args: &'vir [vir::Expr<'vir>],
}

thread_local! {
    static CACHE: task_encoder::CacheStaticRef<MirSpecEncoder> = RefCell::new(Default::default());
}

impl TaskEncoder for MirSpecEncoder {
    type TaskDescription<'vir> = (
        DefId,  // The function annotated with specs
        bool,   // If to encode as pure or not
    );

    type OutputFullLocal<'vir> = MirSpecEncoderOutput<'vir>;

    type EncodingError = <MirPureEncoder as TaskEncoder>::EncodingError;

    fn with_cache<'vir, F, R>(f: F) -> R
    where
        F: FnOnce(&'vir task_encoder::CacheRef<'vir, MirSpecEncoder>) -> R,
    {
        CACHE.with(|cache| {
            // SAFETY: the 'vir and 'tcx given to this function will always be
            //   the same (or shorter) than the lifetimes of the VIR arena and
            //   the rustc type context, respectively
            let cache = unsafe { std::mem::transmute(cache) };
            f(cache)
        })
    }

    fn task_to_key<'vir>(task: &Self::TaskDescription<'vir>) -> Self::TaskKey<'vir> {
        *task
    }

    fn do_encode_full<'vir>(
        task_key: &Self::TaskKey<'vir>,
        deps: &mut TaskEncoderDependencies<'vir>,
    ) -> Result<
        (
            Self::OutputFullLocal<'vir>,
            Self::OutputFullDependency<'vir>,
        ),
        (
            Self::EncodingError,
            Option<Self::OutputFullDependency<'vir>>,
        ),
    > {
        let (def_id, pure) = *task_key;
        deps.emit_output_ref::<Self>(*task_key, ());

        let local_defs = deps.require_local::<crate::encoders::local_def::MirLocalDefEncoder>(
            def_id,
        ).unwrap();
        let specs = deps.require_local::<crate::encoders::SpecEncoder>(
            crate::encoders::SpecEncoderTask {
                def_id,
            }
        ).unwrap();

        vir::with_vcx(|vcx| {
<<<<<<< HEAD
            let mut pre_args: Vec<_> = (1..=local_defs.arg_count)
                .map(mir::Local::from)
                .map(|local| {
                    if pure {
                       local_defs.locals[local].local_ex
                    } else {
                        local_defs.locals[local].impure_snap
                    }
                })
                .collect();

            pre_args.push(if pure {
                vcx.mk_local_ex(vir::vir_format!(vcx, "result"))
            } else {
                local_defs.locals[mir::Local::from(0u32)].impure_snap
            });

            let pre_args = vcx.alloc_slice(&pre_args);
=======
            let local_iter = (1..=local_defs.arg_count).map(mir::Local::from);
            let all_args: Vec<_> = if pure {
                    local_iter
                        .map(|local| local_defs.locals[local].local_ex)
                        .chain([vcx.mk_local_ex(vir::vir_format!(vcx, "result"))])
                        .collect()
            } else {
                local_iter
                    .map(|local| local_defs.locals[local].impure_snap)
                    .collect()
            };
            let all_args = vcx.alloc_slice(&all_args);
            let pre_args = if pure {
                &all_args[..all_args.len() - 1]
            } else {
                all_args
            };
>>>>>>> 1558d73b

            let to_bool = deps.require_ref::<crate::encoders::TypeEncoder>(
                vcx.tcx.types.bool,
            ).unwrap().expect_prim().snap_to_prim;

            let pres = specs.pres.iter().map(|spec_def_id| {
                let expr = deps.require_local::<crate::encoders::MirPureEncoder>(
                    crate::encoders::MirPureEncoderTask {
                        encoding_depth: 0,
                        parent_def_id: *spec_def_id,
                        promoted: None,
                        param_env: vcx.tcx.param_env(spec_def_id),
                        substs: ty::List::identity_for_item(vcx.tcx, *spec_def_id),
                    }
                ).unwrap().expr;
<<<<<<< HEAD
                let expr = vcx.mk_func_app(
                    to_bool,
                    &[expr],
                );
                expr.reify(vcx, (*spec_def_id, &pre_args.split_last().unwrap().1))
=======
                let expr = expr.reify(vcx, (*spec_def_id, pre_args));
                to_bool.apply(vcx, [expr])
>>>>>>> 1558d73b
            }).collect::<Vec<vir::Expr<'_>>>();

            let post_args = if pure {
                all_args
            } else {
<<<<<<< HEAD
                let post_args: Vec<_> = pre_args.iter().enumerate().map(|(idx, arg)| {
                    if idx == pre_args.len() - 1 {
                        arg
                    } else {
=======
                let post_args: Vec<_> = pre_args.iter().map(|arg|
>>>>>>> 1558d73b
                        vcx.alloc(vir::ExprData::Old(arg))
                    )
                    .chain([local_defs.locals[mir::RETURN_PLACE].impure_snap])
                    .collect();
                vcx.alloc_slice(&post_args)
            };
            let posts = specs.posts.iter().map(|spec_def_id| {
                let expr = deps.require_local::<crate::encoders::MirPureEncoder>(
                    crate::encoders::MirPureEncoderTask {
                        encoding_depth: 0,
                        parent_def_id: *spec_def_id,
                        promoted: None,
                        param_env: vcx.tcx.param_env(spec_def_id),
                        substs: ty::List::identity_for_item(vcx.tcx, *spec_def_id),
                    }
                ).unwrap().expr;
                let expr = expr.reify(vcx, (*spec_def_id, post_args));
                to_bool.apply(vcx, [expr])
            }).collect::<Vec<vir::Expr<'_>>>();
            let data = MirSpecEncoderOutput {
                pres,
                posts,
                pre_args,
                post_args,
            };
            Ok((data, ()))
        })
    }
}<|MERGE_RESOLUTION|>--- conflicted
+++ resolved
@@ -72,26 +72,6 @@
         ).unwrap();
 
         vir::with_vcx(|vcx| {
-<<<<<<< HEAD
-            let mut pre_args: Vec<_> = (1..=local_defs.arg_count)
-                .map(mir::Local::from)
-                .map(|local| {
-                    if pure {
-                       local_defs.locals[local].local_ex
-                    } else {
-                        local_defs.locals[local].impure_snap
-                    }
-                })
-                .collect();
-
-            pre_args.push(if pure {
-                vcx.mk_local_ex(vir::vir_format!(vcx, "result"))
-            } else {
-                local_defs.locals[mir::Local::from(0u32)].impure_snap
-            });
-
-            let pre_args = vcx.alloc_slice(&pre_args);
-=======
             let local_iter = (1..=local_defs.arg_count).map(mir::Local::from);
             let all_args: Vec<_> = if pure {
                     local_iter
@@ -109,7 +89,6 @@
             } else {
                 all_args
             };
->>>>>>> 1558d73b
 
             let to_bool = deps.require_ref::<crate::encoders::TypeEncoder>(
                 vcx.tcx.types.bool,
@@ -125,29 +104,14 @@
                         substs: ty::List::identity_for_item(vcx.tcx, *spec_def_id),
                     }
                 ).unwrap().expr;
-<<<<<<< HEAD
-                let expr = vcx.mk_func_app(
-                    to_bool,
-                    &[expr],
-                );
-                expr.reify(vcx, (*spec_def_id, &pre_args.split_last().unwrap().1))
-=======
                 let expr = expr.reify(vcx, (*spec_def_id, pre_args));
                 to_bool.apply(vcx, [expr])
->>>>>>> 1558d73b
             }).collect::<Vec<vir::Expr<'_>>>();
 
             let post_args = if pure {
                 all_args
             } else {
-<<<<<<< HEAD
-                let post_args: Vec<_> = pre_args.iter().enumerate().map(|(idx, arg)| {
-                    if idx == pre_args.len() - 1 {
-                        arg
-                    } else {
-=======
                 let post_args: Vec<_> = pre_args.iter().map(|arg|
->>>>>>> 1558d73b
                         vcx.alloc(vir::ExprData::Old(arg))
                     )
                     .chain([local_defs.locals[mir::RETURN_PLACE].impure_snap])
