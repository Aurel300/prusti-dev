use prusti_rustc_interface::{
    //middle::{mir, ty},
    span::def_id::DefId,
};
use prusti_interface::specs::typed::{DefSpecificationMap, SpecificationItem};
use task_encoder::{
    TaskEncoder,
    TaskEncoderDependencies,
};

pub struct SpecEncoder;

pub type SpecEncoderError = ();

#[derive(Clone, Debug)]
pub struct SpecEncoderOutput<'vir> {
    //pub expr: vir::Expr<'vir>,
    pub pres: &'vir [DefId],
    pub posts: &'vir [DefId],
}

use std::cell::RefCell;
thread_local! {
    static DEF_SPEC_MAP: RefCell<Option<DefSpecificationMap>> = RefCell::new(Default::default());
    static CACHE: task_encoder::CacheStaticRef<SpecEncoder> = RefCell::new(Default::default());
}

fn with_def_spec<F, R>(f: F) -> R
where
    F: FnOnce(&DefSpecificationMap) -> R,
{
    DEF_SPEC_MAP.with_borrow(|def_spec: &Option<DefSpecificationMap>| {
        let def_spec = def_spec.as_ref().unwrap();
        f(def_spec)
    })
}

pub fn init_def_spec(def_spec: DefSpecificationMap) {
    DEF_SPEC_MAP.replace(Some(def_spec));
}

#[derive(Clone, Debug, PartialEq, Eq, Hash)]
pub struct SpecEncoderTask {
    pub def_id: DefId, // ID of the function
    // TODO: substs here?
}

impl TaskEncoder for SpecEncoder {
    type TaskDescription<'vir> = SpecEncoderTask;

    type TaskKey<'vir> = (
        DefId, // ID of the function
    );

    type OutputFullLocal<'vir> = SpecEncoderOutput<'vir>;

    type EncodingError = SpecEncoderError;

    fn with_cache<'vir, F, R>(f: F) -> R
       where F: FnOnce(&'vir task_encoder::CacheRef<'vir, SpecEncoder>) -> R,
    {
        CACHE.with(|cache| {
            // SAFETY: the 'vir and 'tcx given to this function will always be
            //   the same (or shorter) than the lifetimes of the VIR arena and
            //   the rustc type context, respectively
            let cache = unsafe { std::mem::transmute(cache) };
            f(cache)
        })
    }

    fn task_to_key<'vir>(task: &Self::TaskDescription<'vir>) -> Self::TaskKey<'vir> {
        (
            // TODO
            task.def_id,
        )
    }

    fn do_encode_full<'vir>(
        task_key: &Self::TaskKey<'vir>,
        deps: &mut TaskEncoderDependencies<'vir>,
    ) -> Result<
        (
            Self::OutputFullLocal<'vir>,
            Self::OutputFullDependency<'vir>,
        ),
        (
            Self::EncodingError,
            Option<Self::OutputFullDependency<'vir>>,
        ),
    > {
        deps.emit_output_ref::<Self>(task_key.clone(), ());
        vir::with_vcx(|vcx| {
            with_def_spec(|def_spec| {
                let specs = def_spec.get_proc_spec(&task_key.0);
<<<<<<< HEAD
                if let Some(specs) = specs {
                    Ok((
                        SpecEncoderOutput {
                            pres: match &specs.base_spec.pres {
                                SpecificationItem::Inherent(inh) => vcx.alloc_slice(inh),
                                SpecificationItem::Empty => &[],
                                _ => todo!(),
                            },
                            posts: match &specs.base_spec.posts {
                                SpecificationItem::Inherent(inh) => vcx.alloc_slice(inh),
                                SpecificationItem::Empty => &[],
                                _ => todo!(),
                            },
                        },
                        (),
                    ))
                } else {
                    Ok((
                        SpecEncoderOutput {
                            pres: &[],
                            posts: &[],
                        },
                        (),
                    ))
                }
=======
                // TODO: handle specs other than `empty_or_inherent`
                let pres = specs
                    .and_then(|specs| specs.base_spec.pres.expect_empty_or_inherent())
                    .map(|specs| vcx.alloc_slice(specs))
                    .unwrap_or_default();
                let posts = specs
                    .and_then(|specs| specs.base_spec.posts.expect_empty_or_inherent())
                    .map(|specs| vcx.alloc_slice(specs))
                    .unwrap_or_default();
                Ok((SpecEncoderOutput { pres, posts, }, () ))
>>>>>>> 3efc5898
            })
        })
    }
}<|MERGE_RESOLUTION|>--- conflicted
+++ resolved
@@ -92,33 +92,6 @@
         vir::with_vcx(|vcx| {
             with_def_spec(|def_spec| {
                 let specs = def_spec.get_proc_spec(&task_key.0);
-<<<<<<< HEAD
-                if let Some(specs) = specs {
-                    Ok((
-                        SpecEncoderOutput {
-                            pres: match &specs.base_spec.pres {
-                                SpecificationItem::Inherent(inh) => vcx.alloc_slice(inh),
-                                SpecificationItem::Empty => &[],
-                                _ => todo!(),
-                            },
-                            posts: match &specs.base_spec.posts {
-                                SpecificationItem::Inherent(inh) => vcx.alloc_slice(inh),
-                                SpecificationItem::Empty => &[],
-                                _ => todo!(),
-                            },
-                        },
-                        (),
-                    ))
-                } else {
-                    Ok((
-                        SpecEncoderOutput {
-                            pres: &[],
-                            posts: &[],
-                        },
-                        (),
-                    ))
-                }
-=======
                 // TODO: handle specs other than `empty_or_inherent`
                 let pres = specs
                     .and_then(|specs| specs.base_spec.pres.expect_empty_or_inherent())
@@ -129,7 +102,6 @@
                     .map(|specs| vcx.alloc_slice(specs))
                     .unwrap_or_default();
                 Ok((SpecEncoderOutput { pres, posts, }, () ))
->>>>>>> 3efc5898
             })
         })
     }
