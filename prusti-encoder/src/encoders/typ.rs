--- conflicted
+++ resolved
@@ -356,6 +356,8 @@
                 let name_p =
                     vir::vir_format!(vcx, "p_Adt_{did_name}_{idx}_{}", variant.name.as_str());
 
+                let ref_to_pred = mk_predicate_ident(name_p);
+
                 let (_, cons_call) = mk_enum_variant(
                     vcx,
                     deps,
@@ -364,6 +366,7 @@
                     ty_s,
                     name_s,
                     name_p,
+                    ref_to_pred,
                     discr_func,
                     &mut funcs,
                     &mut field_projection_p,
@@ -373,7 +376,7 @@
 
                 let cond = vcx.mk_eq(discr_field_access, vcx.mk_const(idx.into()));
 
-                let pred_call = vcx.mk_pred_app(name_p, vcx.alloc_slice(&[self_local]));
+                let pred_call = vcx.alloc(vir::ExprData::PredicateApp(ref_to_pred.apply(vcx, [self_local])));
                 predicate_accumulator =
                     vcx.mk_tern(cond, pred_call, predicate_accumulator);
 
@@ -381,10 +384,7 @@
             }
 
             let predicate = {
-                let acc = vcx.alloc(vir::ExprData::AccField(vcx.alloc(vir::AccFieldGenData {
-                    field: field_discriminant,
-                    recv: self_local,
-                })));
+                let acc = vcx.mk_acc_field_expr(self_local, field_discriminant);
 
                 // TODO: handle the empty enum? i guess the lower and upper bound together for an empty enum are false which is correct?
                 let disc_lower_bound =
@@ -396,36 +396,26 @@
                     vcx.mk_const(adt.variants().len().into()),
                 );
 
-                vcx.alloc(vir::PredicateData {
-                    name: name_p,
-                    args: vcx.alloc_slice(&[vcx.mk_local_decl("self_p", &vir::TypeData::Ref)]),
-                    expr: Some(vcx.mk_conj(&[
-                        acc,
-                        disc_lower_bound,
-                        disc_upper_bound,
-                        predicate_accumulator,
-                    ])),
-                })
+                let expr = Some(vcx.mk_conj(&[
+                    acc,
+                    disc_lower_bound,
+                    disc_upper_bound,
+                    predicate_accumulator,
+                ]));
+                vcx.mk_predicate(name_p, vcx.alloc_slice(&[vcx.mk_local_decl("self_p", &vir::TypeData::Ref)]), expr)
             };
-
-            let pred_app = vcx.alloc(vir::PredicateAppData {
-                target: name_p,
-                args: vcx.alloc_slice(&[self_local]),
-            });
-
-            let function_snap = vcx.alloc(vir::FunctionData {
-                name: vir::vir_format!(vcx, "{name_p}_snap"),
-                args: vcx.alloc_slice(&[vcx.mk_local_decl("self_p", &vir::TypeData::Ref)]),
-                ret: ty_s,
-                pres: vcx.alloc_slice(&[vcx.alloc(vir::ExprData::PredicateApp(pred_app))]),
-                posts: &[],
-                expr: Some(
-                    vcx.alloc(vir::ExprData::Unfolding(vcx.alloc(vir::UnfoldingData {
-                        target: pred_app,
-                        expr: snap_accumulator,
-                    }))),
-                ),
-            });
+            let ref_to_pred = mk_predicate_ident(name_p);
+
+            let pred_app = ref_to_pred.apply(vcx, [self_local]);
+
+            let function_snap = vcx.mk_function(
+                vir::vir_format!(vcx, "{name_p}_snap"),
+                vcx.alloc_slice(&[vcx.mk_local_decl("self_p", &vir::TypeData::Ref)]),
+                ty_s,
+                vcx.alloc_slice(&[vcx.alloc(vir::ExprData::PredicateApp(pred_app))]),
+                &[],
+                Some(vcx.mk_unfolding_expr(pred_app, snap_accumulator)),
+            );
 
             // discriminant bounds axiom
             {
@@ -445,14 +435,14 @@
 
                 let body = vcx.mk_and(body1, body2);
 
-                axioms.push(vcx.alloc(vir::DomainAxiomData {
-                    name: vir::vir_format!(vcx, "ax_{name_s}_discriminant_bounds"),
-                    expr: vcx.mk_forall(
+                axioms.push(vcx.mk_domain_axiom(
+                    vir::vir_format!(vcx, "ax_{name_s}_discriminant_bounds"),
+                    vcx.mk_forall(
                         vcx.alloc_slice(&[vcx.mk_local_decl("self", ty_s)]),
                         &[],
                         body,
                     ),
-                }));
+                ));
             }
 
             let method_assign = mk_function_assign(vcx, name_p, ty_s);
@@ -471,7 +461,7 @@
                 function_snap,
                 //method_refold: mk_refold(vcx, name_p, ty_s),
                 field_projection_p: vcx.alloc_slice(&field_projection_p),
-                method_assign: mk_assign(vcx, name_p, method_assign, ref_to_snap, ty_s),
+                method_assign: mk_assign(vcx, ref_to_pred, method_assign, ref_to_snap, ty_s),
                 unreachable_to_snap: mk_unreachable(vcx, unreachable_to_snap, ty_s),
             })
         }
@@ -484,6 +474,7 @@
             ty_s: &'vir vir::TypeData<'vir>,
             name_s: &'vir str,
             name_p: &'vir str,
+            ref_to_pred: PredicateIdent<'vir, UnaryArity<'vir>>,
             s_discr_func: FunctionIdent<'vir, UnaryArity<'vir>>,
             funcs: &mut Vec<&'vir vir::DomainFunctionData<'vir>>,
             field_projection_p: &mut Vec<&'vir vir::FunctionData<'vir>>,
@@ -569,10 +560,7 @@
                     )
                 };
 
-                axioms.push(vcx.alloc(vir::DomainAxiomData {
-                    name: vir::vir_format!(vcx, "ax_{name_s}_cons_{variant_idx}_discr"),
-                    expr: ax,
-                }));
+                axioms.push(vcx.mk_domain_axiom(vir::vir_format!(vcx, "ax_{name_s}_cons_{variant_idx}_discr"), ax));
             }
 
             mk_read_write_axioms(vcx, &fields, field_access, axioms, ty_s, name_s);
@@ -594,19 +582,19 @@
 
                 let discriminant_of_write = s_discr_func.apply(vcx, [write_call]);
 
-                axioms.push(vcx.alloc(vir::DomainAxiomData {
-                    name: vir::vir_format!(vcx, "ax_{name_s}_discriminant_write_{write_idx}"),
-                    expr: vcx.mk_forall(
+                axioms.push(vcx.mk_domain_axiom(
+                    vir::vir_format!(vcx, "ax_{name_s}_discriminant_write_{write_idx}"),
+                    vcx.mk_forall(
                         qvars,
                         vcx.alloc_slice(&[vcx.alloc_slice(&[discriminant_of_write])]),
                         vcx.mk_eq(discriminant_of_write, vcx.mk_const(variant_idx.into())),
                     ),
-                }));
+                ));
             }
 
             predicates.push(mk_structlike_predicate(vcx, &fields, field_access, name_p));
 
-            mk_structlike_snap_parts(vcx, name_p, field_snaps_to_snap, &fields, field_access)
+            mk_structlike_snap_parts(vcx, ref_to_pred, field_snaps_to_snap, &fields, field_access)
         }
 
         fn mk_simple_predicate<'vir, 'tcx>(
@@ -668,7 +656,7 @@
         //   arguments only)
         fn mk_assign<'vir, 'tcx>(
             vcx: &'vir vir::VirCtxt<'tcx>,
-            predicate_name: &'vir str,
+            ref_to_pred: PredicateIdent<'vir, UnaryArity<'vir>>,
             assign_fn: MethodIdent<'vir, BinaryArity<'vir>>,
             snapshot_fn: FunctionIdent<'vir, UnaryArity<'vir>>,
             snapshot_ty: vir::Type<'vir>,
@@ -688,7 +676,7 @@
                 &[],
                 &[],
                 vcx.alloc_slice(&[
-                    vcx.mk_pred_app(predicate_name, &[vcx.mk_local_ex("_p")]),
+                    vcx.alloc(vir::ExprData::PredicateApp(ref_to_pred.apply(vcx, [vcx.mk_local_ex("_p")]))),
                     vcx.mk_bin_op_expr(
                         vir::BinOpKind::CmpEq,
                         snapshot_fn.apply(vcx, [vcx.mk_local_ex("_p")]),
@@ -893,7 +881,6 @@
             }));
 
             let mut field_projection_p = Vec::new();
-<<<<<<< HEAD
             mk_field_projection_p(
                 vcx,
                 field_access,
@@ -926,145 +913,21 @@
                         ty_s,
                         name_s,
                     ));
-=======
-            for (fa, ty_out) in field_access.iter().zip(&field_ty_out) {
-                let read = fa.read;
-                funcs.push(vir::vir_domain_func! { vcx; function read([ty_s]): [ty_out.snapshot] });
-
-                let write = fa.write;
-                funcs.push(vir::vir_domain_func! { vcx; function write([ty_s], [ty_out.snapshot]): [ty_s] });
-
-                field_projection_p.push(
-                    vcx.mk_function(
-                        fa.projection_p.name(),
-                        vcx.alloc_slice(&[
-                            vcx.mk_local_decl("self", &vir::TypeData::Ref),
-                        ]),
-                        &vir::TypeData::Ref,
-                        &[],
-                        &[],
-                        None
-                    )
-                );
-            }
-            let field_projection_p = vcx.alloc_slice(&field_projection_p);
-
-            for (write_idx, write_ty_out) in field_ty_out.iter().enumerate() {
-                for (read_idx, _read_ty_out) in field_ty_out.iter().enumerate() {
-                    let slf = vcx.mk_local_ex("self");
-                    let val = vcx.mk_local_ex("val");
-                    let write_read = field_access[read_idx].read.apply(vcx, [
-                        field_access[write_idx].write.apply(vcx, [slf, val]),
-                    ]);
-                    let rhs = if read_idx == write_idx {
-                        val
-                    } else {
-                        field_access[read_idx].read.apply(vcx, [slf])
-                    };
-                    axioms.push(
-                        vcx.mk_domain_axiom(
-                            vir::vir_format!(vcx, "ax_{name_s}_write_{write_idx}_read_{read_idx}"),
-                            vcx.mk_forall_expr(
-                                vcx.alloc_slice(&[
-                                    vcx.mk_local_decl("self", ty_s),
-                                    vcx.mk_local_decl("val", write_ty_out.snapshot),
-                                ]),
-                                vcx.alloc_slice(&[vcx.alloc_slice(&[write_read])]),
-                                vcx.mk_bin_op_expr(vir::BinOpKind::CmpEq, write_read, rhs)
-                            )
-                        )
-                    );
                 }
             }
 
-            // constructor
-            {
-                let cons_qvars = vcx.alloc_slice(
-                     &field_ty_out.iter()
-                        .enumerate()
-                        .map(|(idx, field_ty_out)| vcx.mk_local_decl(
-                            vir::vir_format!(vcx, "f{idx}"),
-                            field_ty_out.snapshot,
-                        ))
-                        .collect::<Vec<_>>());
-                let cons_args = field_ty_out.iter()
-                    .enumerate()
-                    .map(|(idx, _field_ty_out)| vcx.mk_local_ex(
-                        vir::vir_format!(vcx, "f{idx}"),
-                    ))
-                    .collect::<Vec<_>>();
-                let cons_call = field_snaps_to_snap.apply(vcx, &cons_args);
-
-                for (read_idx, _) in field_ty_out.iter().enumerate() {
-                    let cons_read = field_access[read_idx].read.apply(vcx, [cons_call]);
-                    axioms.push(
-                        vcx.mk_domain_axiom(
-                            vir::vir_format!(vcx, "ax_{name_s}_cons_read_{read_idx}"),
-                            vcx.mk_forall_expr(
-                                cons_qvars.clone(),
-                                vcx.alloc_slice(&[vcx.alloc_slice(&[ cons_read,])]),
-                                vcx.mk_bin_op_expr(vir::BinOpKind::CmpEq, cons_read, cons_args[read_idx])
-                            )
-                        )
-                    );
-                }
-
-                if !field_ty_out.is_empty() {
-                    let cons_call_with_reads = field_snaps_to_snap.apply(vcx,
-                        &field_ty_out
-                            .iter()
-                            .enumerate()
-                            .map(|(idx, _field_ty_out)|
-                                field_access[idx].read.apply(vcx, [vcx.mk_local_ex("self")])
-                            )
-                            .collect::<Vec<_>>(),
-                    );
-                    axioms.push(
-                        vcx.mk_domain_axiom(
-                            vir::vir_format!(vcx, "ax_{name_s}_cons"),
-                            vcx.mk_forall_expr(
-                                vcx.alloc_slice(&[vcx.mk_local_decl("self", ty_s)]),
-                                vcx.alloc_slice(&[vcx.alloc_slice(&[cons_call_with_reads])]),
-                                vcx.mk_bin_op_expr(
-                                    vir::BinOpKind::CmpEq,
-                                    cons_call_with_reads,
-                                    vcx.mk_local_ex("self")
-                                )
-                            )
-                        )
-                    );
->>>>>>> 096f0db7
-                }
-            }
-
             // predicate
-<<<<<<< HEAD
             let predicate = mk_structlike_predicate(vcx, &field_ty_out, field_access, name_p);
 
             let function_snap = mk_structlike_snap(
                 vcx,
-                name_p,
+                ref_to_pred,
                 ref_to_snap,
                 ty_s,
                 field_snaps_to_snap,
                 &field_ty_out,
                 field_access,
             );
-=======
-            let predicate = {
-                let expr = (0..field_ty_out.len())
-                    .map(|idx| vcx.mk_predicate_app_expr(field_ty_out[idx].ref_to_pred.apply(vcx, [field_access[idx].projection_p.apply(vcx, [vcx.mk_local_ex("self_p")])])))
-                    .reduce(|base, field_expr| vcx.mk_bin_op_expr(vir::BinOpKind::And, base, field_expr))
-                    .unwrap_or_else(|| vcx.mk_bool::<true>());
-                vcx.mk_predicate(
-                    name_p,
-                    vcx.alloc_slice(&[
-                        vcx.mk_local_decl("self_p", &vir::TypeData::Ref),
-                    ]),
-                    Some(expr)
-                )
-            };
->>>>>>> 096f0db7
 
             Ok(TypeEncoderOutput {
                 fields: &[],
@@ -1075,39 +938,10 @@
                 predicate,
                 other_predicates: &[],
                 unreachable_to_snap: mk_unreachable(vcx, unreachable_to_snap, ty_s),
-<<<<<<< HEAD
                 function_snap,
-=======
-                function_snap: {
-                    let arg = vcx.mk_local_ex("self_p");
-                    let pred_app = ref_to_pred.apply(vcx, [arg]);
-                    vcx.mk_function(
-                        ref_to_snap.name(),
-                        vcx.alloc_slice(&[vcx.mk_local_decl("self_p", &vir::TypeData::Ref)]),
-                        ty_s,
-                        vcx.alloc_slice(&[ vcx.mk_predicate_app_expr(pred_app)]),
-                        &[],
-                        Some(
-                            vcx.mk_unfolding_expr(
-                                pred_app,
-                                field_snaps_to_snap.apply(
-                                    vcx,
-                                    &field_ty_out
-                                        .iter()
-                                        .enumerate()
-                                        .map(|(idx, field_ty_out)| field_ty_out.ref_to_snap.apply(vcx, [
-                                            field_access[idx].projection_p.apply(vcx, [arg])
-                                        ]))
-                                        .collect::<Vec<_>>()
-                                )
-                            )
-                        )
-                    )
-                },
->>>>>>> 096f0db7
                 //method_refold: mk_refold(vcx, name_p, ty_s),
                 field_projection_p,
-                method_assign: mk_assign(vcx, name_p, method_assign, ref_to_snap, ty_s),
+                method_assign: mk_assign(vcx, ref_to_pred, method_assign, ref_to_snap, ty_s),
             })
         }
 
@@ -1149,7 +983,7 @@
                     function_snap: mk_snap(vcx, ref_to_pred, ref_to_snap, Some("f_Bool"), ty_s),
                     //method_refold: mk_refold(vcx, "p_Bool", ty_s),
                     field_projection_p: &[],
-                    method_assign: mk_assign(vcx, "p_Bool", method_assign, ref_to_snap, ty_s),
+                    method_assign: mk_assign(vcx, ref_to_pred, method_assign, ref_to_snap, ty_s),
                 }, ()))
             }
             TyKind::Int(_) |
@@ -1201,7 +1035,7 @@
                     function_snap: mk_snap(vcx, ref_to_pred, ref_to_snap, Some(name_field), ty_s),
                     //method_refold: mk_refold(vcx, name_p, ty_s),
                     field_projection_p: &[],
-                    method_assign: mk_assign(vcx, name_p, method_assign, ref_to_snap, ty_s),
+                    method_assign: mk_assign(vcx, ref_to_pred, method_assign, ref_to_snap, ty_s),
                 }, ()))
             }
 
@@ -1282,7 +1116,7 @@
                     function_snap: mk_snap(vcx, ref_to_pred, ref_to_snap, None, ty_s),
                     //method_refold: mk_refold(vcx, param_out.predicate_param_name, ty_s),
                     field_projection_p: &[],
-                    method_assign: mk_assign(vcx, param_out.predicate_param_name, method_assign, ref_to_snap, ty_s),
+                    method_assign: mk_assign(vcx, ref_to_pred, method_assign, ref_to_snap, ty_s),
                 }, ()))
             }
             TyKind::Adt(adt_def, substs) if adt_def.is_struct() => {
@@ -1337,7 +1171,7 @@
                     function_snap: mk_snap(vcx, ref_to_pred, ref_to_snap, None, ty_s),
                     //method_refold: mk_refold(vcx, "p_Never", ty_s),
                     field_projection_p: &[],
-                    method_assign: mk_assign(vcx, "p_Never", method_assign, ref_to_snap, ty_s),
+                    method_assign: mk_assign(vcx, ref_to_pred, method_assign, ref_to_snap, ty_s),
                 }, ()))
             }
             //_ => Err((TypeEncoderError::UnsupportedType, None)),
@@ -1348,7 +1182,7 @@
 
 fn mk_structlike_snap<'vir, 'tcx>(
     vcx: &'vir vir::VirCtxt<'tcx>,
-    name_p: &'vir str,
+    ref_to_pred: PredicateIdent<'vir, vir::KnownArity<'vir, 1>>,
     ref_to_snap: FunctionIdent<'vir, vir::KnownArity<'vir, 1>>,
     ty_s: &'vir vir::TypeData<'vir>,
     field_snaps_to_snap: FunctionIdent<'vir, UnknownArity<'vir>>,
@@ -1356,50 +1190,40 @@
     field_access: &[FieldAccessFunctions<'vir>],
 ) -> &'vir vir::FunctionData<'vir> {
     let (pred_app, expr) =
-        mk_structlike_snap_parts(vcx, name_p, field_snaps_to_snap, field_ty_out, field_access);
-
-    vcx.alloc(vir::FunctionData {
-        name: ref_to_snap.name(),
-        args: vcx.alloc_slice(&[vcx.mk_local_decl("self_p", &vir::TypeData::Ref)]),
-        ret: ty_s,
-        pres: vcx.alloc_slice(&[vcx.alloc(vir::ExprData::PredicateApp(pred_app))]),
-        posts: &[],
-        expr: Some(expr),
-    })
+        mk_structlike_snap_parts(vcx, ref_to_pred, field_snaps_to_snap, field_ty_out, field_access);
+
+    vcx.mk_function(
+        ref_to_snap.name(),
+        vcx.alloc_slice(&[vcx.mk_local_decl("self_p", &vir::TypeData::Ref)]),
+        ty_s,
+        vcx.alloc_slice(&[ vcx.mk_predicate_app_expr(pred_app)]),
+        &[],
+        Some(expr)
+    )
 }
 
 fn mk_structlike_snap_parts<'vir, 'tcx>(
     vcx: &'vir vir::VirCtxt<'tcx>,
-    name_p: &'vir str,
+    ref_to_pred: PredicateIdent<'vir, vir::KnownArity<'vir, 1>>,
     field_snaps_to_snap: FunctionIdent<'vir, UnknownArity<'vir>>,
     field_ty_out: &[TypeEncoderOutputRef<'vir>],
     field_access: &[FieldAccessFunctions<'vir>],
 ) -> (&'vir vir::PredicateAppData<'vir>, &'vir vir::ExprData<'vir>) {
-    let pred_app = vcx.alloc(vir::PredicateAppData {
-        target: name_p,
-        args: vcx.alloc_slice(&[vcx.mk_local_ex("self_p")]),
-    });
-
-    let expr = vcx.alloc(vir::ExprData::Unfolding(
-        vcx.alloc(vir::UnfoldingData {
-            target: pred_app,
-            expr: field_snaps_to_snap.apply(
-                vcx,
-                &field_ty_out
-                    .iter()
-                    .enumerate()
-                    .map(|(idx, field_ty_out)| {
-                        field_ty_out.ref_to_snap.apply(
-                            vcx,
-                            [field_access[idx]
-                                .projection_p
-                                .apply(vcx, [vcx.mk_local_ex("self_p")])],
-                        )
-                    })
-                    .collect::<Vec<_>>(),
-            ),
-        }),
-    ));
+    let arg = vcx.mk_local_ex("self_p");
+    let pred_app = ref_to_pred.apply(vcx, [arg]);
+    let expr = vcx.mk_unfolding_expr(
+        pred_app,
+        field_snaps_to_snap.apply(
+            vcx,
+            &field_ty_out
+                .iter()
+                .enumerate()
+                .map(|(idx, field_ty_out)| field_ty_out.ref_to_snap.apply(vcx, [
+                    field_access[idx].projection_p.apply(vcx, [arg])
+                ]))
+                .collect::<Vec<_>>()
+        )
+    );
     (pred_app, expr)
 }
 
@@ -1410,31 +1234,16 @@
     name_p: &'vir str,
 ) -> &'vir vir::PredicateData<'vir> {
     let expr = (0..field_ty_out.len())
-        .map(|idx| {
-            vcx.alloc(vir::ExprData::PredicateApp(
-                field_ty_out[idx].ref_to_pred.apply(
-                    vcx,
-                    [field_access[idx]
-                        .projection_p
-                        .apply(vcx, [vcx.mk_local_ex("self_p")])],
-                ),
-            ))
-        })
-        .reduce(|base, field_expr| {
-            vcx.alloc(vir::ExprData::BinOp(vcx.alloc(vir::BinOpData {
-                kind: vir::BinOpKind::And,
-                lhs: base,
-                rhs: field_expr,
-            })))
-        })
+        .map(|idx| vcx.mk_predicate_app_expr(field_ty_out[idx].ref_to_pred.apply(vcx, [field_access[idx].projection_p.apply(vcx, [vcx.mk_local_ex("self_p")])])))
+        .reduce(|base, field_expr| vcx.mk_bin_op_expr(vir::BinOpKind::And, base, field_expr))
         .unwrap_or_else(|| vcx.mk_bool::<true>());
-    let predicate = vcx.alloc(vir::PredicateData {
-        name: name_p,
-        args: vcx.alloc_slice(&[vcx.mk_local_decl("self_p", &vir::TypeData::Ref)]),
-        expr: Some(expr),
-    });
-
-    predicate
+    vcx.mk_predicate(
+        name_p,
+        vcx.alloc_slice(&[
+            vcx.mk_local_decl("self_p", &vir::TypeData::Ref),
+        ]),
+        Some(expr)
+    )
 }
 
 fn mk_read_write_axioms<'vir, 'tcx>(
@@ -1445,33 +1254,61 @@
     ty_s: &'vir vir::TypeData<'vir>,
     name_s: &'vir str,
 ) {
+    // TODO; remove
+    // for (write_idx, write_ty_out) in field_ty_out.iter().enumerate() {
+    //     for (read_idx, _read_ty_out) in field_ty_out.iter().enumerate() {
+    //         let slf = vcx.mk_local_ex("self");
+    //         let val = vcx.mk_local_ex("val");
+    //         let write_read = field_access[read_idx]
+    //             .read
+    //             .apply(vcx, [field_access[write_idx].write.apply(vcx, [slf, val])]);
+    //         let rhs = if read_idx == write_idx {
+    //             val
+    //         } else {
+    //             field_access[read_idx].read.apply(vcx, [slf])
+    //         };
+    //         axioms.push(vcx.alloc(vir::DomainAxiomData {
+    //             name: vir::vir_format!(vcx, "ax_{name_s}_write_{write_idx}_read_{read_idx}"),
+    //             expr: vcx.alloc(vir::ExprData::Forall(vcx.alloc(vir::ForallData {
+    //                 qvars: vcx.alloc_slice(&[
+    //                     vcx.mk_local_decl("self", ty_s),
+    //                     vcx.mk_local_decl("val", write_ty_out.snapshot),
+    //                 ]),
+    //                 triggers: vcx.alloc_slice(&[vcx.alloc_slice(&[write_read])]),
+    //                 body: vcx.alloc(vir::ExprData::BinOp(vcx.alloc(vir::BinOpData {
+    //                     kind: vir::BinOpKind::CmpEq,
+    //                     lhs: write_read,
+    //                     rhs,
+    //                 }))),
+    //             }))),
+    //         }));
+    //     }
+    // }
     for (write_idx, write_ty_out) in field_ty_out.iter().enumerate() {
         for (read_idx, _read_ty_out) in field_ty_out.iter().enumerate() {
             let slf = vcx.mk_local_ex("self");
             let val = vcx.mk_local_ex("val");
-            let write_read = field_access[read_idx]
-                .read
-                .apply(vcx, [field_access[write_idx].write.apply(vcx, [slf, val])]);
+            let write_read = field_access[read_idx].read.apply(vcx, [
+                field_access[write_idx].write.apply(vcx, [slf, val]),
+            ]);
             let rhs = if read_idx == write_idx {
                 val
             } else {
                 field_access[read_idx].read.apply(vcx, [slf])
             };
-            axioms.push(vcx.alloc(vir::DomainAxiomData {
-                name: vir::vir_format!(vcx, "ax_{name_s}_write_{write_idx}_read_{read_idx}"),
-                expr: vcx.alloc(vir::ExprData::Forall(vcx.alloc(vir::ForallData {
-                    qvars: vcx.alloc_slice(&[
-                        vcx.mk_local_decl("self", ty_s),
-                        vcx.mk_local_decl("val", write_ty_out.snapshot),
-                    ]),
-                    triggers: vcx.alloc_slice(&[vcx.alloc_slice(&[write_read])]),
-                    body: vcx.alloc(vir::ExprData::BinOp(vcx.alloc(vir::BinOpData {
-                        kind: vir::BinOpKind::CmpEq,
-                        lhs: write_read,
-                        rhs,
-                    }))),
-                }))),
-            }));
+            axioms.push(
+                vcx.mk_domain_axiom(
+                    vir::vir_format!(vcx, "ax_{name_s}_write_{write_idx}_read_{read_idx}"),
+                    vcx.mk_forall_expr(
+                        vcx.alloc_slice(&[
+                            vcx.mk_local_decl("self", ty_s),
+                            vcx.mk_local_decl("val", write_ty_out.snapshot),
+                        ]),
+                        vcx.alloc_slice(&[vcx.alloc_slice(&[write_read])]),
+                        vcx.mk_bin_op_expr(vir::BinOpKind::CmpEq, write_read, rhs)
+                    )
+                )
+            );
         }
     }
 }
@@ -1484,30 +1321,53 @@
     ty_s: &'vir vir::TypeData<'vir>,
     name_s: &'vir str,
 ) -> &'vir vir::DomainAxiomData<'vir> {
-    let cons_call_with_reads = field_snaps_to_snap.apply(
-        vcx,
+
+    let cons_call_with_reads = field_snaps_to_snap.apply(vcx,
         &field_ty_out
             .iter()
             .enumerate()
-            .map(|(idx, _field_ty_out)| {
+            .map(|(idx, _field_ty_out)|
                 field_access[idx].read.apply(vcx, [vcx.mk_local_ex("self")])
-            })
+            )
             .collect::<Vec<_>>(),
     );
-
-    let ax = vcx.alloc(vir::DomainAxiomData {
-        name: vir::vir_format!(vcx, "ax_{name_s}_cons"),
-        expr: vcx.alloc(vir::ExprData::Forall(vcx.alloc(vir::ForallData {
-            qvars: vcx.alloc_slice(&[vcx.mk_local_decl("self", ty_s)]),
-            triggers: vcx.alloc_slice(&[vcx.alloc_slice(&[cons_call_with_reads])]),
-            body: vcx.alloc(vir::ExprData::BinOp(vcx.alloc(vir::BinOpData {
-                kind: vir::BinOpKind::CmpEq,
-                lhs: cons_call_with_reads,
-                rhs: vcx.mk_local_ex("self"),
-            }))),
-        }))),
-    });
-    ax
+    vcx.mk_domain_axiom(
+        vir::vir_format!(vcx, "ax_{name_s}_cons"),
+        vcx.mk_forall_expr(
+            vcx.alloc_slice(&[vcx.mk_local_decl("self", ty_s)]),
+            vcx.alloc_slice(&[vcx.alloc_slice(&[cons_call_with_reads])]),
+            vcx.mk_bin_op_expr(
+                vir::BinOpKind::CmpEq,
+                cons_call_with_reads,
+                vcx.mk_local_ex("self")
+            )
+        )
+    )
+
+    // let cons_call_with_reads = field_snaps_to_snap.apply(
+    //     vcx,
+    //     &field_ty_out
+    //         .iter()
+    //         .enumerate()
+    //         .map(|(idx, _field_ty_out)| {
+    //             field_access[idx].read.apply(vcx, [vcx.mk_local_ex("self")])
+    //         })
+    //         .collect::<Vec<_>>(),
+    // );
+
+    // let ax = vcx.alloc(vir::DomainAxiomData {
+    //     name: vir::vir_format!(vcx, "ax_{name_s}_cons"),
+    //     expr: vcx.alloc(vir::ExprData::Forall(vcx.alloc(vir::ForallData {
+    //         qvars: vcx.alloc_slice(&[vcx.mk_local_decl("self", ty_s)]),
+    //         triggers: vcx.alloc_slice(&[vcx.alloc_slice(&[cons_call_with_reads])]),
+    //         body: vcx.alloc(vir::ExprData::BinOp(vcx.alloc(vir::BinOpData {
+    //             kind: vir::BinOpKind::CmpEq,
+    //             lhs: cons_call_with_reads,
+    //             rhs: vcx.mk_local_ex("self"),
+    //         }))),
+    //     }))),
+    // });
+    // ax
 }
 
 fn mk_cons_read_axioms<'vir, 'tcx>(
@@ -1521,20 +1381,35 @@
     let (cons_qvars, cons_args, cons_call) =
         cons_read_parts(vcx, field_ty_out, field_snaps_to_snap);
 
+    // TODO: remove
+    // for (read_idx, _) in field_ty_out.iter().enumerate() {
+    //     let cons_read = field_access[read_idx].read.apply(vcx, [cons_call]);
+    //     axioms.push(vcx.alloc(vir::DomainAxiomData {
+    //         name: vir::vir_format!(vcx, "ax_{name_s}_cons_read_{read_idx}"),
+    //         expr: vcx.alloc(vir::ExprData::Forall(vcx.alloc(vir::ForallData {
+    //             qvars: cons_qvars,
+    //             triggers: vcx.alloc_slice(&[vcx.alloc_slice(&[cons_call])]),
+    //             body: vcx.alloc(vir::ExprData::BinOp(vcx.alloc(vir::BinOpData {
+    //                 kind: vir::BinOpKind::CmpEq,
+    //                 lhs: cons_read,
+    //                 rhs: cons_args[read_idx],
+    //             }))),
+    //         }))),
+    //     }));
+    // }
+
     for (read_idx, _) in field_ty_out.iter().enumerate() {
         let cons_read = field_access[read_idx].read.apply(vcx, [cons_call]);
-        axioms.push(vcx.alloc(vir::DomainAxiomData {
-            name: vir::vir_format!(vcx, "ax_{name_s}_cons_read_{read_idx}"),
-            expr: vcx.alloc(vir::ExprData::Forall(vcx.alloc(vir::ForallData {
-                qvars: cons_qvars,
-                triggers: vcx.alloc_slice(&[vcx.alloc_slice(&[cons_call])]),
-                body: vcx.alloc(vir::ExprData::BinOp(vcx.alloc(vir::BinOpData {
-                    kind: vir::BinOpKind::CmpEq,
-                    lhs: cons_read,
-                    rhs: cons_args[read_idx],
-                }))),
-            }))),
-        }));
+        axioms.push(
+            vcx.mk_domain_axiom(
+                vir::vir_format!(vcx, "ax_{name_s}_cons_read_{read_idx}"),
+                vcx.mk_forall_expr(
+                    cons_qvars.clone(),
+                    vcx.alloc_slice(&[vcx.alloc_slice(&[ cons_read,])]),
+                    vcx.mk_bin_op_expr(vir::BinOpKind::CmpEq, cons_read, cons_args[read_idx])
+                )
+            )
+        );
     }
 }
 
@@ -1548,20 +1423,36 @@
     &'vir vir::ExprData<'vir>,
 ) {
     let cons_qvars = vcx.alloc_slice(
-        &field_ty_out
-            .iter()
+            &field_ty_out.iter()
             .enumerate()
-            .map(|(idx, field_ty_out)| {
-                vcx.mk_local_decl(vir::vir_format!(vcx, "f{idx}"), field_ty_out.snapshot)
-            })
-            .collect::<Vec<_>>(),
-    );
-    let cons_args = field_ty_out
-        .iter()
+            .map(|(idx, field_ty_out)| vcx.mk_local_decl(
+                vir::vir_format!(vcx, "f{idx}"),
+                field_ty_out.snapshot,
+            ))
+            .collect::<Vec<_>>());
+    let cons_args = field_ty_out.iter()
         .enumerate()
-        .map(|(idx, _field_ty_out)| vcx.mk_local_ex(vir::vir_format!(vcx, "f{idx}")))
+        .map(|(idx, _field_ty_out)| vcx.mk_local_ex(
+            vir::vir_format!(vcx, "f{idx}"),
+        ))
         .collect::<Vec<_>>();
     let cons_call = field_snaps_to_snap.apply(vcx, &cons_args);
+    // TODO: remove
+    // let cons_qvars = vcx.alloc_slice(
+    //     &field_ty_out
+    //         .iter()
+    //         .enumerate()
+    //         .map(|(idx, field_ty_out)| {
+    //             vcx.mk_local_decl(vir::vir_format!(vcx, "f{idx}"), field_ty_out.snapshot)
+    //         })
+    //         .collect::<Vec<_>>(),
+    // );
+    // let cons_args = field_ty_out
+    //     .iter()
+    //     .enumerate()
+    //     .map(|(idx, _field_ty_out)| vcx.mk_local_ex(vir::vir_format!(vcx, "f{idx}")))
+    //     .collect::<Vec<_>>();
+    // let cons_call = field_snaps_to_snap.apply(vcx, &cons_args);
     (cons_qvars, cons_args, cons_call)
 }
 
@@ -1578,17 +1469,20 @@
         funcs.push(vir::vir_domain_func! { vcx; function read([ty_s]): [ty_out.snapshot] });
 
         let write = fa.write;
-        funcs
-            .push(vir::vir_domain_func! { vcx; function write([ty_s], [ty_out.snapshot]): [ty_s] });
-
-        field_projection_p.push(vcx.alloc(vir::FunctionData {
-            name: fa.projection_p.name(),
-            args: vcx.alloc_slice(&[vcx.mk_local_decl("self", &vir::TypeData::Ref)]),
-            ret: &vir::TypeData::Ref,
-            pres: &[],
-            posts: &[],
-            expr: None,
-        }));
+        funcs.push(vir::vir_domain_func! { vcx; function write([ty_s], [ty_out.snapshot]): [ty_s] });
+
+        field_projection_p.push(
+            vcx.mk_function(
+                fa.projection_p.name(),
+                vcx.alloc_slice(&[
+                    vcx.mk_local_decl("self", &vir::TypeData::Ref),
+                ]),
+                &vir::TypeData::Ref,
+                &[],
+                &[],
+                None
+            )
+        );
     }
 }
 
