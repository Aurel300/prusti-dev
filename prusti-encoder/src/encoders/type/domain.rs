use prusti_rustc_interface::{
    middle::ty::{self, TyKind, util::IntTypeExt},
    abi,
    span::symbol,
};
use task_encoder::{
    TaskEncoder,
    TaskEncoderDependencies,
};
use vir::{BinaryArity, UnaryArity, UnknownArity, FunctionIdent, CallableIdent, Arity, ToKnownArity, Function};

/// You probably never want to use this, use `SnapshotEnc` instead.
/// Note: there should never be a dependency on `PredicateEnc` inside this
/// encoder!
pub(super) struct DomainEnc;

#[derive(Clone, Copy, Debug)]
pub struct FieldFunctions<'vir> {
    /// Snapshot of self as argument. Returns domain of field.
    pub read: FunctionIdent<'vir, UnaryArity<'vir>>,
    /// Snapshot of self as first argument and of field as second. Returns
    /// updated domain of self.
    pub write: FunctionIdent<'vir, BinaryArity<'vir>>,
}

#[derive(Clone, Copy, Debug)]
pub struct DomainDataPrim<'vir> {
    pub prim_type: vir::Type<'vir>,
    /// Snapshot of self as argument. Returns Viper primitive value.
    pub snap_to_prim: FunctionIdent<'vir, UnaryArity<'vir>>,
    /// Viper primitive value as argument. Returns domain.
    pub prim_to_snap: FunctionIdent<'vir, UnaryArity<'vir>>,
}
#[derive(Clone, Copy, Debug)]
pub struct DomainDataStruct<'vir> {
    /// Construct domain from snapshots of fields or for primitive types
    /// from the single Viper primitive value. `None` for generic parameters.
    pub field_snaps_to_snap: FunctionIdent<'vir, UnknownArity<'vir>>,
    /// Functions to access the fields.
    pub field_access: &'vir [FieldFunctions<'vir>],
}
#[derive(Clone, Copy, Debug)]
pub struct DomainDataEnum<'vir> {
    pub discr_ty: vir::Type<'vir>,
    pub discr_prim: DomainDataPrim<'vir>,
    pub discr_bounds: DiscrBounds<'vir>,
    pub snap_to_discr_snap: FunctionIdent<'vir, UnaryArity<'vir>>,
    pub variants: &'vir [DomainDataVariant<'vir>],
}
#[derive(Clone, Copy, Debug)]
pub struct DomainDataVariant<'vir> {
    pub name: symbol::Symbol,
    pub vid: abi::VariantIdx,
    pub discr: vir::Expr<'vir>,
    pub fields: DomainDataStruct<'vir>,
}

#[derive(Clone, Copy, Debug)]
pub enum DiscrBounds<'vir> {
    Range { lower: vir::Expr<'vir>, upper: vir::Expr<'vir> },
    Explicit(&'vir [vir::Expr<'vir>]),
}

#[derive(Clone, Copy, Debug)]
pub enum DomainEncSpecifics<'vir> {
    Param,
    Primitive(DomainDataPrim<'vir>),
    // structs, tuples
    StructLike(DomainDataStruct<'vir>),
    EnumLike(Option<DomainDataEnum<'vir>>),
}

#[derive(Clone, Debug)]
pub struct DomainEncOutputRef<'vir> {
    pub base_name: String,
    pub domain: vir::DomainIdentUnknownArity<'vir>,
}
impl<'vir> task_encoder::OutputRefAny for DomainEncOutputRef<'vir> {}

use crate::encoders::SnapshotEnc;

pub fn all_outputs<'vir>() -> Vec<vir::Domain<'vir>> {
    DomainEnc::all_outputs()
}

impl TaskEncoder for DomainEnc {
    task_encoder::encoder_cache!(DomainEnc);

    type TaskDescription<'vir> = ty::Ty<'vir>;

    type OutputRef<'vir> = DomainEncOutputRef<'vir>;
    type OutputFullDependency<'vir> = DomainEncSpecifics<'vir>;
    type OutputFullLocal<'vir> = vir::Domain<'vir>;
    //type OutputFullDependency<'vir> = DomainEncOutputDep<'vir>;

    type EncodingError = ();

    fn task_to_key<'vir>(task: &Self::TaskDescription<'vir>) -> Self::TaskKey<'vir> {
        *task
    }

    fn do_encode_full<'tcx: 'vir, 'vir>(
        task_key: &Self::TaskKey<'tcx>,
        deps: &mut TaskEncoderDependencies<'vir>,
    ) -> Result<(
        Self::OutputFullLocal<'vir>,
        Self::OutputFullDependency<'vir>,
    ), (
        Self::EncodingError,
        Option<Self::OutputFullDependency<'vir>>,
    )> {
        vir::with_vcx(|vcx| match task_key.kind() {
            TyKind::Bool | TyKind::Char | TyKind::Int(_) | TyKind::Uint(_) | TyKind::Float(_)  => {
                let (base_name, prim_type) = match task_key.kind() {
                    TyKind::Bool => (String::from("Bool"), &vir::TypeData::Bool),
                    TyKind::Int(kind) => (
                        format!("Int_{}", kind.name_str()),
                        vcx.alloc(vir::TypeData::Int { bit_width: Self::get_bit_width(vcx.tcx, *task_key) as u8, signed: task_key.is_signed() }),
                    ),
                    TyKind::Uint(kind) => (
                        format!("Uint_{}", kind.name_str()),
                        vcx.alloc(vir::TypeData::Int { bit_width: Self::get_bit_width(vcx.tcx, *task_key) as u8, signed: task_key.is_signed() }),
                    ),
                    _ => todo!(),
                };

                let (mut enc, _) = DomainEncData::new(vcx, &base_name, [].into_iter());
                deps.emit_output_ref::<Self>(*task_key, enc.output_ref(base_name));
                let specifics = enc.mk_prim_specifics(*task_key, prim_type);
                Ok((enc.finalize(), specifics))
            }
            TyKind::Param(param) => {
                let base_name = param.name.as_str().to_string();
                let (enc, _) = DomainEncData::new(vcx, &base_name, [].into_iter());
                deps.emit_output_ref::<Self>(*task_key, enc.output_ref(base_name));
                Ok((enc.finalize(), DomainEncSpecifics::Param))
            }
            TyKind::Adt(adt, params) => {
                let base_name = vcx.tcx.item_name(adt.did()).to_ident_string();
                let ty_params = params.iter().flat_map(ty::GenericArg::as_type);
                let (mut enc, ty_params) = DomainEncData::new(vcx, &base_name, ty_params);
                deps.emit_output_ref::<Self>(*task_key, enc.output_ref(base_name));
                match adt.adt_kind() {
                    ty::AdtKind::Struct => {
                        let variant = adt.non_enum_variant();
                        let fields = enc.mk_field_tys(deps, variant, &ty_params, params);
                        let specifics = enc.mk_struct_specifics(fields);
                        Ok((enc.finalize(), specifics))
                    }
                    ty::AdtKind::Enum => {
                        let variants: Vec<_> = adt.discriminants(vcx.tcx).map(|(v, d)| {
                            let variant = adt.variant(v);
                            let field_tys = enc.mk_field_tys(deps, variant, &ty_params, params);
                            (variant.name, v, field_tys, d)
                        }).collect();
                        let variants = if variants.is_empty() {
                            None
                        } else {
                            let has_explicit = adt.variants().iter().any(|v| matches!(v.discr, ty::VariantDiscr::Explicit(_)));
                            let discr_ty = adt.repr().discr_type().to_ty(vcx.tcx);
                            let discr_ty = deps.require_local::<SnapshotEnc>(discr_ty).unwrap();
                            Some(VariantData {
                                discr_ty: discr_ty.snapshot,
                                discr_prim: discr_ty.specifics.expect_primitive(),
                                has_explicit,
                                variants,
                            })
                        };
                        let specifics = enc.mk_enum_specifics(variants);
                        Ok((enc.finalize(), specifics))
                    }
                    ty::AdtKind::Union => todo!(),
                }
            }
            TyKind::Tuple(params) => {
                let base_name = format!("{}_Tuple", params.len());
                let (mut enc, ty_params) = DomainEncData::new(vcx, &base_name, params.iter());
                deps.emit_output_ref::<Self>(*task_key, enc.output_ref(base_name));
                let specifics = enc.mk_struct_specifics(ty_params);
                Ok((enc.finalize(), specifics))
            }
            TyKind::Never => {
                let base_name = String::from("Never");
                let (mut enc, _) = DomainEncData::new(vcx, &base_name, [].into_iter());
                deps.emit_output_ref::<Self>(*task_key, enc.output_ref(base_name));
                let specifics = enc.mk_enum_specifics(None);
                Ok((enc.finalize(), specifics))
            }
            &TyKind::Ref(_, inner, m) => {
                let base_name = format!("Ref_{m:?}");
                let (mut enc, mut ty_params) = DomainEncData::new(vcx, &base_name, [inner].into_iter());
                deps.emit_output_ref::<Self>(*task_key, enc.output_ref(base_name));
                if m.is_mut() {
                    ty_params.push(&vir::TypeData::Ref);
                }
                let specifics = enc.mk_struct_specifics(ty_params);
                Ok((enc.finalize(), specifics))
            }
            kind => todo!("{kind:?}"),
        })
    }
}

impl DomainEnc {
    fn get_bit_width(tcx: ty::TyCtxt, ty: ty::Ty) -> u64 {
        let pointer_size = tcx.data_layout.pointer_size.bits() as u32;
        match ty.kind() {
            // TODO: maybe we don't want to use the target architecture bit-width when verifying?
            ty::TyKind::Int(ty) => ty.normalize(pointer_size).bit_width().unwrap(),
            ty::TyKind::Uint(ty) => ty.normalize(pointer_size).bit_width().unwrap(),
            kind => unreachable!("tried to get bit width of non-integer type {kind:?}"),
        }
    }
}

impl DomainEnc {
    pub fn expect_param(ty: ty::Ty) -> ty::ParamTy {
        match ty.kind() {
            TyKind::Param(param) => *param,
            _ => panic!("non-param ty: {ty}"),
        }
    }
}

pub struct VariantData<'vir, 'tcx>  {
    discr_ty: vir::Type<'vir>,
    discr_prim: DomainDataPrim<'vir>,
    /// Do any of the variants have an explicit discriminant value?
    has_explicit: bool,
    variants: Vec<(symbol::Symbol, abi::VariantIdx, Vec<vir::Type<'vir>>, ty::util::Discr<'tcx>)>,
}

struct DomainEncData<'vir, 'tcx> {
    vcx: &'vir vir::VirCtxt<'tcx>,
    domain: vir::DomainIdentUnknownArity<'vir>,
    self_ty: vir::Type<'vir>,
    self_ex: vir::Expr<'vir>,
    self_decl: &'vir [vir::LocalDecl<'vir>; 1],
    axioms: Vec<vir::DomainAxiom<'vir>>,
    functions: Vec<vir::DomainFunction<'vir>>,
}
impl<'vir, 'tcx> DomainEncData<'vir, 'tcx> {
    // Creation
    pub fn new(vcx: &'vir vir::VirCtxt<'tcx>, base_name: &str, params: impl Iterator<Item = ty::Ty<'tcx>>) -> (Self, Vec<vir::Type<'vir>>) {
        let domain_params: Vec<_> = params
            // The `task_to_key` translation should ensure that only `Param`s are allowed here.
            .map(DomainEnc::expect_param)
            .map(|param|
                vir::DomainParamData { name: vir::vir_format!(vcx, "{}", param.name.as_str()) }
            ).collect();
        let domain = vir::DomainIdentUnknownArity::new(
            vir::vir_format!(vcx, "s_{base_name}"),
            vir::UnknownArityAny::new(vcx.alloc_slice(&domain_params))
        );
        let ty_params: Vec<_> = domain_params.into_iter().map(|t| vcx.alloc(vir::TypeData::DomainTypeParam(t))).collect();
        let self_ty = domain.apply(vcx, &ty_params);
        let self_local = vcx.mk_local("self", self_ty);
        let self_ex = vcx.mk_local_ex_local(self_local);
        let self_decl = vcx.alloc_array(&[vcx.mk_local_decl_local(self_local)]);
        (Self { vcx, domain, self_ty, self_ex, self_decl, axioms: Vec::new(), functions: Vec::new() }, ty_params)
    }

    // Intermediate values
    pub fn mk_field_tys(
        &self,
        deps: &mut TaskEncoderDependencies<'vir>,
        variant: &ty::VariantDef,
        ty_params: &Vec<vir::Type<'vir>>,
        params: ty::GenericArgsRef<'tcx>,
    ) -> Vec<vir::Type<'vir>> {
        variant.fields.iter().map(|f| f.ty(self.vcx.tcx, params)).map(|ty| match *ty.kind() {
            TyKind::Param(param) => ty_params[SnapshotEnc::from_viper_param(param.index) as usize],
            _ => deps.require_ref::<SnapshotEnc>(ty).unwrap().snapshot,
        }).collect()
    }

    // Creating specifics
    pub fn mk_prim_specifics(
        &mut self,
        ty: ty::Ty<'tcx>,
        prim_type: vir::Type<'vir>,
    ) -> DomainEncSpecifics<'vir> {
        let prim_type_args = self.vcx.alloc_array(&[prim_type]);
        let data = self.mk_field_functions(prim_type_args, None, ty.is_integral());
        // TODO: what to do about write?
        let snap_to_prim = data.field_access[0].read;
        let specifics = DomainDataPrim {
            prim_type,
            snap_to_prim,
            prim_to_snap: data.field_snaps_to_snap.to_known(),
        };
        specifics.bounds(ty).map(|(lower, upper)| {
            let exp = snap_to_prim.apply(self.vcx, [self.self_ex]);
            let axiom = self.mk_bounds_axiom(self.domain.name(), exp, lower, upper);
            self.axioms.push(axiom);
        });
        DomainEncSpecifics::Primitive(specifics)
    }
    pub fn mk_struct_specifics(
        &mut self,
        fields: Vec<vir::Type<'vir>>,
    ) -> DomainEncSpecifics<'vir> {
        let specifics = self.mk_field_functions(self.vcx.alloc_slice(&fields), None, false);
        DomainEncSpecifics::StructLike(specifics)
    }
    pub fn mk_enum_specifics(
        &mut self,
        data: Option<VariantData<'vir, 'tcx>>,
    ) -> DomainEncSpecifics<'vir> {
        let specifics = data.map(|data| {
            let discr_vals: Vec<_> = data.variants.iter().map(|(_, _, _, discr)| data.discr_prim.expr_from_bits(discr.val)).collect();
            let snap_to_discr_snap = self.mk_discr_function(data.discr_ty);
            let variants = self.vcx.alloc_slice(&data.variants.iter().enumerate().map(|(idx, (name, vid, fields, _))| {
                let discr = (snap_to_discr_snap, data.discr_prim.prim_to_snap.apply(self.vcx, [discr_vals[idx]]), *name);
                let fields = self.mk_field_functions(self.vcx.alloc_slice(fields), Some(discr), false);
                DomainDataVariant { name: *name, vid: *vid, discr: discr_vals[idx], fields }
            }).collect::<Vec<_>>());
            let discr_bounds = self.mk_discr_bounds_axioms(data.discr_prim, snap_to_discr_snap, discr_vals, data.has_explicit);
            DomainDataEnum {
                discr_ty: data.discr_ty,
                discr_prim: data.discr_prim,
                discr_bounds,
                snap_to_discr_snap,
                variants,
            }
        });
        DomainEncSpecifics::EnumLike(specifics)
    }

    fn push_function(&mut self, func: vir::DomainFunction<'vir>) -> FunctionIdent<'vir, UnknownArity<'vir>> {
        let ident = func.ident();
        self.functions.push(func);
        ident
    }

    // Helper functions
    fn mk_field_functions(
        &mut self,
        field_tys: &'vir [vir::Type<'vir>],
        discr: Option<(FunctionIdent<'vir, UnaryArity<'vir>>, vir::Expr<'vir>, symbol::Symbol)>,
        stronger_cons_axiom: bool,
    ) -> DomainDataStruct<'vir> {
        let name = self.domain.name();
        let base = discr.map(|(_, _, v)| format!("{name}_{v}")).unwrap_or_else(|| name.to_string());
        // Constructor
        let field_snaps_to_snap = {
            let name = vir::vir_format!(self.vcx, "{base}_cons");
            self.push_function(self.vcx.mk_domain_function(false, name, field_tys, self.self_ty))
        };

        // Variables and definitions useful for axioms
        let fnames = field_tys.iter().enumerate().map(|(idx, ty)|
            self.vcx.mk_local(vir::vir_format!(self.vcx, "f{idx}"), ty)
        ).collect::<Vec<_>>();
        let cons_qvars: Vec<_> = field_tys.iter().enumerate().map(|(idx, ty)|
            self.vcx.mk_local_decl_local(fnames[idx])
        ).collect();
        let cons_qvars = self.vcx.alloc_slice(&cons_qvars);
<<<<<<< HEAD
        let cons_args: Vec<_> = fnames.into_iter().map(|fname| self.vcx.mk_local_ex(fname)).collect();
        let cons_call_with_qvars = field_snaps_to_snap.apply(self.vcx, &cons_args);
=======
        let cons_args: Vec<_> = fnames.into_iter().map(|fname| self.vcx.mk_local_ex_local(fname)).collect();
        let cons_call_with_qvars = if field_tys.is_empty() {
            // TODO: workaround for `https://github.com/viperproject/silver/issues/236`
            // remove once fixed.
            field_snaps_to_snap.apply_ty(self.vcx, &cons_args, self.self_ty)
        } else {
            field_snaps_to_snap.apply(self.vcx, &cons_args)
        };
>>>>>>> 21356f8a

        // Discriminant axioms
        if let Some((get_discr, val, _)) = discr {
            let discr = get_discr.apply(self.vcx, [cons_call_with_qvars]);
            let mut expr = self.vcx.mk_bin_op_expr(vir::BinOpKind::CmpEq, discr, val);
            if !field_tys.is_empty() {
                expr = self.vcx.mk_forall_expr(
                    cons_qvars,
                    self.vcx.alloc_slice(&[self.vcx.alloc_slice(&[discr])]),
                    expr,
                );
            }
            self.axioms.push(self.vcx.mk_domain_axiom(
                vir::vir_format!(self.vcx, "ax_{base}_cons_discr"),
                expr,
            ));
        }

        // Accessors
        let field_access = {
            field_tys.iter().enumerate().map(|(idx, field_ty)| {
                // Read
                let name = vir::vir_format!(self.vcx, "{base}_read_{idx}");
                let args = self.vcx.alloc_array(&[self.self_ty]);
                let read = FunctionIdent::new(
                    name,
                    UnaryArity::new(args),
                    field_ty
                );
                self.functions.push(self.vcx.mk_domain_function(false, name, args, field_ty));

                let cons_read = read.apply(self.vcx, [cons_call_with_qvars]);
                self.axioms.push(self.vcx.mk_domain_axiom(
                    vir::vir_format!(self.vcx, "ax_{base}_cons_read_{idx}"),
                    self.vcx.mk_forall_expr(
                        cons_qvars,
                        self.vcx.alloc_slice(&[self.vcx.alloc_slice(&[cons_call_with_qvars])]),
                        self.vcx.mk_bin_op_expr(vir::BinOpKind::CmpEq, cons_read, cons_args[idx])
                    )
                ));

                // Write
                let name = vir::vir_format!(self.vcx, "{base}_write_{idx}");
                let args = self.vcx.alloc_array(&[self.self_ty, field_ty]);
                let write = FunctionIdent::new(
                    name,
                    BinaryArity::new(args),
                    self.self_ty
                );
                self.functions.push(self.vcx.mk_domain_function(false, name, args, self.self_ty));
                FieldFunctions { read, write }
            }).collect::<Vec<_>>()
        };

        { // Other axioms
            // TODO: this axiom seems useful even when there are no fields, but
            // I can't figure out which triggers it would have. Is it ok to skip
            // it?
            if !field_access.is_empty() {
                // Constructing from reads leads to same result
                let all_reads: Vec<_> = field_access.iter().map(|field_access| field_access.read.apply(self.vcx, [self.self_ex])).collect();
                let cons_call_with_reads = field_snaps_to_snap.apply(self.vcx, &all_reads);
                let trigger = if stronger_cons_axiom {
                    // Integer types require a simpler trigger to be complete
                    // when snapshot equality may be used on them.
                    assert_eq!(all_reads.len(), 1);
                    all_reads[0]
                } else {
                    cons_call_with_reads
                };
                self.axioms.push(self.vcx.mk_domain_axiom(
                    vir::vir_format!(self.vcx, "ax_{base}_cons"),
                    self.vcx.mk_forall_expr(
                        self.self_decl,
                    self.vcx.alloc_slice(&[self.vcx.alloc_slice(&[trigger])]),
                        self.vcx.mk_bin_op_expr(vir::BinOpKind::CmpEq, cons_call_with_reads, self.self_ex)
                    )
                ));
            };

            // Write and read to different fields change nothing, write and read to
            // the same field sees the new value.
            for (wi, write) in field_access.iter().enumerate() {
                let val_local = self.vcx.mk_local("val", field_tys[wi]);
                let val = self.vcx.mk_local_ex_local(val_local);
                let decl = self.vcx.mk_local_decl_local(val_local);
                let write = write.write.apply(self.vcx, [self.self_ex, val]);
                for (ri, read) in field_access.iter().enumerate() {
                    let write_read = read.read.apply(self.vcx, [write]);
                    let rhs = if wi == ri { val } else { read.read.apply(self.vcx, [self.self_ex]) };
                    self.axioms.push(
                        self.vcx.mk_domain_axiom(
                            vir::vir_format!(self.vcx, "ax_{base}_write_{wi}_read_{ri}"),
                            self.vcx.mk_forall_expr(
                                self.vcx.alloc_slice(&[self.self_decl[0], decl]),
                                self.vcx.alloc_slice(&[self.vcx.alloc_slice(&[write_read])]),
                                self.vcx.mk_bin_op_expr(vir::BinOpKind::CmpEq, write_read, rhs)
                            )
                        )
                    );
                }
            }
        }

        DomainDataStruct { field_snaps_to_snap, field_access: self.vcx.alloc_slice(&field_access) }
    }
    fn mk_discr_function(
        &mut self,
        discr_ty: vir::Type<'vir>,
    ) -> FunctionIdent<'vir, UnaryArity<'vir>> {
        let name = vir::vir_format!(self.vcx, "{}_discr", self.domain.name());
        let types = self.vcx.alloc_array(&[self.self_ty]);
        let snap_to_discr_snap = FunctionIdent::new(
            name,
            UnaryArity::new(types),
            discr_ty
        );
        self.functions.push(self.vcx.mk_domain_function(false, name, types, discr_ty));
        snap_to_discr_snap
    }
    fn mk_discr_bounds_axioms(
        &mut self,
        discr_prim: DomainDataPrim<'vir>,
        snap_to_discr_snap: FunctionIdent<'vir, UnaryArity<'vir>>,
        discr_vals: Vec<vir::Expr<'vir>>,
        has_explicit: bool,
    ) -> DiscrBounds<'vir> {
        let discr = snap_to_discr_snap.apply(self.vcx, [self.self_ex]);
        let discr_prim = discr_prim.snap_to_prim.apply(self.vcx, [discr]);
        if has_explicit {
            let discr_vals_eq: Vec<_> = discr_vals.iter().map(|val| self.vcx.mk_eq_expr(discr_prim, *val)).collect();
            let body = self.vcx.mk_disj(&discr_vals_eq);
            self.axioms.push(self.vcx.mk_domain_axiom(
                vir::vir_format!(self.vcx, "{}_discr_values", self.domain.name()),
                self.vcx.mk_forall_expr(
                    self.self_decl,
                    // TODO: should we use `discr` instead of `discr_prim` here?
                    self.vcx.alloc_slice(&[self.vcx.alloc_slice(&[discr_prim])]),
                    body
                )
            ));
            DiscrBounds::Explicit(self.vcx.alloc_slice(&discr_vals))
        } else {
            let base = format!("{}_discr", self.domain.name());
            let lower = discr_vals.first().unwrap();
            let upper = discr_vals.last().unwrap();
            let axiom = self.mk_bounds_axiom(&base, discr_prim, lower, upper);
            self.axioms.push(axiom);
            DiscrBounds::Range { lower, upper }
        }
    }
    fn mk_bounds_axiom(
        &self,
        base: &str,
        exp: vir::Expr<'vir>,
        lower: vir::Expr<'vir>,
        upper: vir::Expr<'vir>,
    ) -> vir::DomainAxiom<'vir> {
        let triggers = self.vcx.alloc_slice(&[self.vcx.alloc_slice(&[exp])]);
        let lower = self.vcx.mk_bin_op_expr(vir::BinOpKind::CmpLe, lower, exp);
        let upper = self.vcx.mk_bin_op_expr(vir::BinOpKind::CmpLe, exp, upper);
        self.vcx.mk_domain_axiom(vir::vir_format!(self.vcx, "{base}_bounds"), self.vcx.mk_forall_expr(
            self.self_decl,
            triggers,
            self.vcx.mk_bin_op_expr(vir::BinOpKind::And, lower, upper)
        ))
    }

    // Final results
    fn output_ref(&self, base_name: String) -> DomainEncOutputRef<'vir> {
        DomainEncOutputRef {
            base_name,
            domain: self.domain,
        }
    }
    fn finalize(self) -> vir::Domain<'vir> {
        self.vcx.mk_domain(
            self.domain.name(),
            self.domain.arity().args(),
            self.vcx.alloc_slice(&self.axioms),
            self.vcx.alloc_slice(&self.functions),
        )
    }
}

// Utility functions

impl<'vir> DomainEncSpecifics<'vir> {
    pub fn expect_primitive(self) -> DomainDataPrim<'vir> {
        match self {
            Self::Primitive(data) => data,
            _ => panic!("expected primitive"),
        }
    }
    pub fn expect_structlike(self) -> DomainDataStruct<'vir> {
        match self {
            Self::StructLike(data) => data,
            _ => panic!("expected struct-like"),
        }
    }
    pub fn get_enumlike(self) -> Option<Option<DomainDataEnum<'vir>>> {
        match self {
            Self::EnumLike(data) => Some(data),
            _ => None,
        }
    }
    pub fn expect_enumlike(self) -> Option<DomainDataEnum<'vir>> {
        self.get_enumlike().expect("expected enum-like")
    }
}
impl<'vir> DomainDataPrim<'vir> {
    pub fn expr_from_bits(&self, value: u128) -> vir::Expr<'vir> {
        match *self.prim_type {
            vir::TypeData::Bool => vir::with_vcx(|vcx| vcx.mk_const_expr(vir::ConstData::Bool(value != 0))),
            vir::TypeData::Int { signed, bit_width } => {
                let size = abi::Size::from_bits(bit_width);
                let negative_value = if signed {
                    let value = size.sign_extend(value) as i128;
                    Some(value).filter(|value| value.is_negative())
                } else {
                    None
                };
                match negative_value {
                    Some(value) => vir::with_vcx(|vcx| {
                        let value = vcx.mk_const_expr(vir::ConstData::Int(value.unsigned_abs()));
                        vcx.mk_unary_op_expr(vir::UnOpKind::Neg, value)
                    }),
                    None =>
                        vir::with_vcx(|vcx| vcx.mk_const_expr(vir::ConstData::Int(value))),
                }
            },
            ref k => unreachable!("{k:?}"),
        }
    }
    fn bounds<'tcx>(&self, ty: ty::Ty<'tcx>) -> Option<(vir::Expr<'vir>, vir::Expr<'vir>)> {
        match *self.prim_type {
            vir::TypeData::Bool => None,
            ref int@vir::TypeData::Int { .. } => {
                let rust_ty = ty.kind();
                Some(vir::with_vcx(|vcx| (vcx.get_min_int(int, rust_ty), vcx.get_max_int(int, rust_ty))))
            },
            ref k => todo!("{k:?}"),
        }
    }
}<|MERGE_RESOLUTION|>--- conflicted
+++ resolved
@@ -356,19 +356,8 @@
             self.vcx.mk_local_decl_local(fnames[idx])
         ).collect();
         let cons_qvars = self.vcx.alloc_slice(&cons_qvars);
-<<<<<<< HEAD
         let cons_args: Vec<_> = fnames.into_iter().map(|fname| self.vcx.mk_local_ex(fname)).collect();
         let cons_call_with_qvars = field_snaps_to_snap.apply(self.vcx, &cons_args);
-=======
-        let cons_args: Vec<_> = fnames.into_iter().map(|fname| self.vcx.mk_local_ex_local(fname)).collect();
-        let cons_call_with_qvars = if field_tys.is_empty() {
-            // TODO: workaround for `https://github.com/viperproject/silver/issues/236`
-            // remove once fixed.
-            field_snaps_to_snap.apply_ty(self.vcx, &cons_args, self.self_ty)
-        } else {
-            field_snaps_to_snap.apply(self.vcx, &cons_args)
-        };
->>>>>>> 21356f8a
 
         // Discriminant axioms
         if let Some((get_discr, val, _)) = discr {
