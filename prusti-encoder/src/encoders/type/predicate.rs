use prusti_rustc_interface::{
    middle::ty::{self, TyKind},
    abi,
};
use task_encoder::{
    TaskEncoder,
    TaskEncoderDependencies,
};
use vir::{BinaryArity, UnaryArity, NullaryArity, UnknownArity, FunctionIdent, MethodIdent, PredicateIdent, CallableIdent};

/// Takes a Rust `Ty` and returns various Viper predicates and functions for
/// working with the type.
pub struct PredicateEnc;

#[derive(Clone, Debug)]
pub enum PredicateEncError {
    UnsupportedType,
}

#[derive(Clone, Copy, Debug)]
pub struct PredicateEncDataStruct<'vir> {
    pub snap_data: DomainDataStruct<'vir>,
    /// Ref to self as argument. Returns Ref to field.
    pub ref_to_field_refs: &'vir [FunctionIdent<'vir, UnaryArity<'vir>>],
}

#[derive(Clone, Copy, Debug)]
pub struct PredicateEncDataEnum<'vir> {
    pub discr: vir::Field<'vir>,
    pub discr_prim: DomainDataPrim<'vir>,
    pub discr_bounds: DiscrBounds<'vir>,
    pub snap_to_discr_snap: FunctionIdent<'vir, UnaryArity<'vir>>,
    pub variants: &'vir [PredicateEncDataVariant<'vir>],
}
#[derive(Clone, Copy, Debug)]
pub struct PredicateEncDataVariant<'vir> {
    pub predicate: PredicateIdent<'vir, UnaryArity<'vir>>,
    pub vid: abi::VariantIdx,
    pub discr: vir::Expr<'vir>,
    pub fields: PredicateEncDataStruct<'vir>,
}

#[derive(Clone, Copy, Debug)]
pub struct PredicateEncDataRef<'vir> {
    pub ref_field: vir::Field<'vir>,
    pub perm: Option<vir::Expr<'vir>>,
    pub snap_data: DomainDataStruct<'vir>,
}

#[derive(Clone, Copy, Debug)]
pub enum PredicateEncData<'vir> {
    Primitive(DomainDataPrim<'vir>),
    // structs, tuples
    StructLike(PredicateEncDataStruct<'vir>),
    EnumLike(Option<PredicateEncDataEnum<'vir>>),
    Ref(PredicateEncDataRef<'vir>),
    Param,
}

// TODO: should output refs actually be references to structs...?
#[derive(Clone, Debug)]
pub struct PredicateEncOutputRef<'vir> {
    /// Constructs the Viper predicate application.
    pub ref_to_pred: PredicateIdent<'vir, UnaryArity<'vir>>,
    /// Construct snapshot from Viper predicate.
    pub ref_to_snap: FunctionIdent<'vir, UnaryArity<'vir>>,
    /// Construct snapshot from an unreachable.
    pub unreachable_to_snap: FunctionIdent<'vir, NullaryArity<'vir>>,
    /// Ref as first argument, snapshot as second. Ensures predicate
    /// access to ref with snapshot value.
    pub method_assign: MethodIdent<'vir, BinaryArity<'vir>>,
    /// Always `TypeData::Domain`.
    pub snapshot: vir::Type<'vir>,
    //pub method_refold: &'vir str,
    pub specifics: PredicateEncData<'vir>,
}
impl<'vir> task_encoder::OutputRefAny for PredicateEncOutputRef<'vir> {}

impl<'vir> PredicateEncOutputRef<'vir> {
    pub fn expect_prim(&self) -> DomainDataPrim<'vir> {
        match self.specifics {
            PredicateEncData::Primitive(prim) => prim,
            _ => panic!("expected primitive type"),
        }
    }
    pub fn expect_ref(&self) -> PredicateEncDataRef<'vir> {
        match self.specifics {
            PredicateEncData::Ref(r) => r,
            s => panic!("expected ref type ({s:?})"),
        }
    }
    pub fn get_structlike(&self) -> Option<&PredicateEncDataStruct<'vir>> {
        match &self.specifics {
            PredicateEncData::StructLike(data) => Some(data),
            _ => None,
        }
    }
    pub fn expect_structlike(&self) -> &PredicateEncDataStruct<'vir> {
        self.get_structlike().expect("expected structlike type")
    }
    pub fn get_enumlike(&self) -> Option<&Option<PredicateEncDataEnum<'vir>>> {
        match &self.specifics {
            PredicateEncData::EnumLike(e) => Some(e),
            _ => None,
        }
    }
    pub fn expect_enumlike(&self) -> Option<&PredicateEncDataEnum<'vir>> {
        self.get_enumlike().expect("expected enumlike type").as_ref()
    }
    pub fn get_variant_any(&self, vid: abi::VariantIdx) -> &PredicateEncDataStruct<'vir> {
        match &self.specifics {
            PredicateEncData::StructLike(s) => {
                assert_eq!(vid, abi::FIRST_VARIANT);
                s
            }
            PredicateEncData::EnumLike(e) => &e.as_ref().unwrap().variants[vid.as_usize()].fields,
            _ => panic!("expected structlike or enumlike type"),
        }
    }

    pub fn expect_variant(&self, vid: abi::VariantIdx) -> &PredicateEncDataVariant<'vir> {
        match &self.specifics {
            PredicateEncData::EnumLike(e) => &e.as_ref().unwrap().variants[vid.as_usize()],
            _ => panic!("expected enum type"),
        }
    }
    pub fn expect_pred_variant_opt(&self, vid: Option<abi::VariantIdx>) -> PredicateIdent<'vir, UnaryArity<'vir>> {
        vid.map(|vid| self.expect_variant(vid).predicate).unwrap_or(self.ref_to_pred)
    }
    pub fn expect_variant_opt(&self, vid: Option<abi::VariantIdx>) -> &PredicateEncDataStruct<'vir> {
        match vid {
            None => self.expect_structlike(),
            Some(vid) => &self.expect_enumlike().expect("empty enum").variants[vid.as_usize()].fields,
        }
    }
}

#[derive(Clone, Debug)]
pub struct PredicateEncOutput<'vir> {
    pub fields: Vec<vir::Field<'vir>>,
    pub predicates: Vec<vir::Predicate<'vir>>,
    // TODO: these should be generated on demand, put into tiny encoders ?
    pub unreachable_to_snap: vir::Function<'vir>,
    pub function_snap: vir::Function<'vir>,
    pub ref_to_field_refs: Vec<vir::Function<'vir>>,
    pub method_assign: vir::Method<'vir>,
}

use super::{snapshot::SnapshotEnc, domain::{DomainDataPrim, DomainDataStruct, DomainDataEnum, DiscrBounds}};

impl TaskEncoder for PredicateEnc {
    task_encoder::encoder_cache!(PredicateEnc);

    type TaskDescription<'vir> = ty::Ty<'vir>;

    type OutputRef<'vir> = PredicateEncOutputRef<'vir>;
    type OutputFullLocal<'vir> = PredicateEncOutput<'vir>;
    //type OutputFullDependency<'vir> = PredicateEncOutputDep<'vir>;

    type EncodingError = PredicateEncError;

    fn task_to_key<'vir>(task: &Self::TaskDescription<'vir>) -> Self::TaskKey<'vir> {
        *task
    }

    fn do_encode_full<'tcx: 'vir, 'vir>(
        task_key: &Self::TaskKey<'tcx>,
        deps: &mut TaskEncoderDependencies<'vir>,
    ) -> Result<(
        Self::OutputFullLocal<'vir>,
        Self::OutputFullDependency<'vir>,
    ), (
        Self::EncodingError,
        Option<Self::OutputFullDependency<'vir>>,
    )> {
        let snap = deps.require_local::<SnapshotEnc>(*task_key).unwrap();
        let mut enc = vir::with_vcx(|vcx| PredicateEncValues::new(vcx, &snap.base_name, snap.snapshot));
        match task_key.kind() {
            TyKind::Bool | TyKind::Char | TyKind::Int(_) | TyKind::Uint(_) | TyKind::Float(_)  => {
                let specifics = PredicateEncData::Primitive(snap.specifics.expect_primitive());
                deps.emit_output_ref::<Self>(*task_key, enc.output_ref(specifics));
                Ok((enc.mk_prim(&snap.base_name), ()))
            }
            TyKind::Param(_param) => {
                deps.emit_output_ref::<Self>(*task_key, enc.output_ref(PredicateEncData::Param));
                Ok((enc.mk_param(), ()))
            }

            TyKind::Tuple(tys) => {
                let snap_data = snap.specifics.expect_structlike();
                let specifics = enc.mk_struct_ref(None, snap_data);
                deps.emit_output_ref::<Self>(*task_key, enc.output_ref(PredicateEncData::StructLike(specifics)));

                let fields: Vec<_> = tys.iter().map(|ty| deps.require_ref::<PredicateEnc>(ty).unwrap()).collect();
                let fields = enc.mk_field_apps(specifics.ref_to_field_refs, fields);
                let fn_snap_body = enc.mk_struct_ref_to_snap_body(None, fields, snap_data.field_snaps_to_snap);
                Ok((enc.mk_struct(fn_snap_body), ()))
            }
            TyKind::Adt(adt, args) => {
                match adt.adt_kind() {
                    ty::AdtKind::Struct => {
                        let snap_data = snap.specifics.expect_structlike();
                        let specifics = enc.mk_struct_ref(None, snap_data);
                        deps.emit_output_ref::<Self>(*task_key, enc.output_ref(PredicateEncData::StructLike(specifics)));

                        let variant = adt.non_enum_variant();
                        let fields: Vec<_> = variant.fields.iter().map(|f| deps.require_ref::<PredicateEnc>(f.ty(enc.tcx(), args)).unwrap()).collect();
                        let fields = enc.mk_field_apps(specifics.ref_to_field_refs, fields);
                        let fn_snap_body = enc.mk_struct_ref_to_snap_body(None, fields, snap_data.field_snaps_to_snap);
                        Ok((enc.mk_struct(fn_snap_body), ()))
                    }
                    ty::AdtKind::Enum => {
                        let specifics = enc.mk_enum_ref(snap.specifics.expect_enumlike());
                        deps.emit_output_ref::<Self>(*task_key, enc.output_ref(PredicateEncData::EnumLike(specifics)));

                        let specifics = specifics.map(|specifics| {
                            let variants: Vec<_> = specifics.variants.iter().map(|data| {
                                (data.vid, adt.variant(data.vid).fields.iter().map(|f| deps.require_ref::<PredicateEnc>(f.ty(enc.tcx(), args)).unwrap()).collect())
                            }).collect();
                            (specifics, variants)
                        });
                        Ok((enc.mk_enum(specifics), ()))
                    }
                    ty::AdtKind::Union => todo!(),
                }
            }
            TyKind::Never => {
                let specifics = enc.mk_enum_ref(snap.specifics.expect_enumlike());
                assert!(specifics.is_none());
                deps.emit_output_ref::<Self>(*task_key, enc.output_ref(PredicateEncData::EnumLike(None)));

                Ok((enc.mk_enum(None), ()))
            }
            &TyKind::Ref(_, inner, m) => {
                let snap_data = snap.specifics.expect_structlike();
                let specifics = enc.mk_ref_ref(snap_data, m.is_mut());
                deps.emit_output_ref::<Self>(*task_key, enc.output_ref(PredicateEncData::Ref(specifics)));

                let inner = deps.require_ref::<PredicateEnc>(inner).unwrap();
                Ok((enc.mk_ref(inner, specifics), ()))

            }
            unsupported_type => todo!("type not supported: {unsupported_type:?}"),
        }
    }
}

struct PredicateEncValues<'vir, 'tcx> {
    vcx: &'vir vir::VirCtxt<'tcx>,
    ref_to_pred: vir::PredicateIdent<'vir, vir::UnaryArity<'vir>>,
    snap_inst: vir::Type<'vir>,
    ref_to_snap: FunctionIdent<'vir, UnaryArity<'vir>>,
    unreachable_to_snap: FunctionIdent<'vir, NullaryArity<'vir>>,
    method_assign: MethodIdent<'vir, BinaryArity<'vir>>,

    self_ex: vir::Expr<'vir>,
    self_pred_read: vir::PredicateApp<'vir>,
    self_decl: &'vir [vir::LocalDecl<'vir>; 1],

    fields: Vec<vir::Field<'vir>>,
    predicates: Vec<vir::Predicate<'vir>>,
    ref_to_field_refs: Vec<vir::Function<'vir>>,
}

impl<'vir, 'tcx> PredicateEncValues<'vir, 'tcx> {
    // Creation
    pub fn new(vcx: &'vir vir::VirCtxt<'tcx>, base_name: &str, snap_inst: vir::Type<'vir>) -> Self {
        let ref_to_pred = vir::PredicateIdent::new(
            vir::vir_format!(vcx, "p_{base_name}"),
            vir::UnaryArity::new(&[&vir::TypeData::Ref]),
        );
        let ref_to_snap = FunctionIdent::new(
            vir::vir_format!(vcx, "{}_snap", ref_to_pred.name()),
            UnaryArity::new(vcx.alloc_array(&[snap_inst])),
        );
        let unreachable_to_snap = FunctionIdent::new(
            vir::vir_format!(vcx, "{}_unreachable", ref_to_pred.name()),
            NullaryArity::new(vcx.alloc_array(&[])),
        );
        let method_assign = MethodIdent::new(
            vir::vir_format!(vcx, "assign_{}", ref_to_pred.name()),
            BinaryArity::new(vcx.alloc_array(&[&vir::TypeData::Ref, snap_inst])),
        );
<<<<<<< HEAD
        let self_local = vcx.mk_local("self", &vir::TypeData::Ref);
        let self_ex = vcx.mk_local_ex_local(self_local);
        let self_pred = ref_to_pred.apply(vcx, [self_ex]);
        let self_pred_ex = vcx.mk_predicate_app_expr(self_pred);
        let self_decl = vcx.alloc_array(&[vcx.mk_local_decl_local(self_local)]);
        Self { vcx, snap_inst, ref_to_pred, ref_to_snap, unreachable_to_snap, method_assign, self_ex, self_pred, self_pred_ex, self_decl, fields: Vec::new(), predicates: Vec::new(), ref_to_field_refs: Vec::new() }
=======
        let self_ex = vcx.mk_local_ex("self");
        let self_pred_read = ref_to_pred.apply(vcx, [self_ex], Some(vcx.mk_wildcard()));
        let self_decl = vcx.alloc_array(&[vcx.mk_local_decl("self", &vir::TypeData::Ref)]);
        Self { vcx, snap_inst, ref_to_pred, ref_to_snap, unreachable_to_snap, method_assign, self_ex, self_pred_read, self_decl, fields: Vec::new(), predicates: Vec::new(), ref_to_field_refs: Vec::new() }
>>>>>>> 1b9a7042
    }
    pub fn tcx(&self) -> ty::TyCtxt<'tcx> {
        self.vcx.tcx
    }

    // Ref creation
    pub fn mk_struct_ref(&mut self, base_name: Option<&str>, snap_data: DomainDataStruct<'vir>) -> PredicateEncDataStruct<'vir> {
        let mut post = None;
        let ref_to_field_refs: Vec<_> = (0..snap_data.field_access.len()).map(|idx| {
            let posts = post.unwrap_or_else(|| {
                // result is null iff input is null (will be null if reference
                // created in pure code).
                let in_null = self.vcx.mk_eq_expr(self.self_ex, self.vcx.mk_null());
                let out_null = self.vcx.mk_eq_expr(self.vcx.mk_result(), self.vcx.mk_null());
                self.vcx.alloc_slice(&[self.vcx.mk_eq_expr(in_null, out_null)])
            });
            post = Some(posts);
            let name = vir::vir_format!(self.vcx, "{}_field_{idx}", base_name.unwrap_or(self.ref_to_pred.name()));
            let field = self.vcx.mk_function(name, self.self_decl, &vir::TypeData::Ref, &[], posts, None);
            self.ref_to_field_refs.push(field);
            FunctionIdent::new(name, UnaryArity::new(&[&vir::TypeData::Ref]))
        }).collect();
        PredicateEncDataStruct {
            snap_data,
            ref_to_field_refs: self.vcx.alloc_slice(&ref_to_field_refs),
        }
    }
    pub fn mk_ref_ref(&mut self, snap_data: DomainDataStruct<'vir>, mutbl: bool) -> PredicateEncDataRef<'vir> {
        let name = vir::vir_format!(self.vcx, "{}_ref", self.ref_to_pred.name());
        let ref_field = self.vcx.mk_field(name, &vir::TypeData::Ref);
        self.fields.push(ref_field);
        let perm = if mutbl {
            None
        } else {
            Some(self.vcx.mk_wildcard())
        };
        PredicateEncDataRef { ref_field, perm, snap_data }
    }
    pub fn mk_enum_ref(&mut self, snap_data: Option<DomainDataEnum<'vir>>) -> Option<PredicateEncDataEnum<'vir>> {
        snap_data.map(|data| {
            let name = vir::vir_format!(self.vcx, "{}_discr", self.ref_to_pred.name());
            let discr = self.vcx.mk_field(name, data.discr_ty);
            self.fields.push(discr);
            let variants: Vec<_> = data.variants.iter().map(|variant| {
                let base_name = vir::vir_format!(self.vcx, "{}_{}", self.ref_to_pred.name(), variant.name);
                let predicate = vir::PredicateIdent::new(base_name, vir::UnaryArity::new(&[&vir::TypeData::Ref]));
                let fields = self.mk_struct_ref(Some(base_name), variant.fields);
                PredicateEncDataVariant {
                    predicate,
                    vid: variant.vid,
                    discr: variant.discr,
                    fields,
                }
            }).collect();
            PredicateEncDataEnum { discr, discr_prim: data.discr_prim, discr_bounds: data.discr_bounds, snap_to_discr_snap: data.snap_to_discr_snap, variants: self.vcx.alloc_slice(&variants) }
        })
    }

    pub fn output_ref(&self, specifics: PredicateEncData<'vir>) -> PredicateEncOutputRef<'vir> {
        PredicateEncOutputRef {
            ref_to_pred: self.ref_to_pred,
            ref_to_snap: self.ref_to_snap,
            unreachable_to_snap: self.unreachable_to_snap,
            method_assign: self.method_assign,
            snapshot: self.snap_inst,
            specifics,
        }
    }

    // Intermediate values
    pub fn mk_field_apps(&self, field_fns: &[FunctionIdent<'vir, UnaryArity<'vir>>], fields: Vec<PredicateEncOutputRef<'vir>>) -> Vec<FieldApp<'vir>> {
        fields.into_iter().enumerate().map(|(idx, f)| {
            let self_field = field_fns[idx].apply(self.vcx, [self.self_ex]);
            FieldApp {
                self_field_pred: self.vcx.mk_predicate_app_expr(f.ref_to_pred.apply(self.vcx, [self_field], None)),
                self_field_snap: f.ref_to_snap.apply(self.vcx, [self_field]),
            }
        }).collect()
    }
    pub fn mk_struct_ref_to_snap_body(&mut self, predicate: Option<PredicateIdent<'vir, UnaryArity<'vir>>>, fields: Vec<FieldApp<'vir>>, field_snaps_to_snap: FunctionIdent<'vir, UnknownArity<'vir>>) -> vir::Expr<'vir> {
        let fields_pred: Vec<_> = fields.iter().map(|f| f.self_field_pred).collect();
        let expr = self.vcx.mk_conj(&fields_pred);
        self.predicates.push(self.vcx.mk_predicate(predicate.unwrap_or(self.ref_to_pred).name(), self.self_decl, Some(expr)));

        let args: Vec<_> = fields.iter().map(|f| f.self_field_snap).collect();
        let expr = field_snaps_to_snap.apply(self.vcx, &args);
        let self_pred = predicate.map(|p| p.apply(self.vcx, [self.self_ex], Some(self.vcx.mk_wildcard())));
        self.vcx.mk_unfolding_expr(self_pred.unwrap_or(self.self_pred_read), expr)
    }

    // Final results
    pub fn mk_prim(mut self, base_name: &str) -> PredicateEncOutput<'vir> {
        let name = vir::vir_format!(self.vcx, "f_{base_name}");
        let field = self.vcx.mk_field(name, self.snap_inst);
        self.fields.push(field);

        let self_field_acc = self.vcx.mk_acc_field_expr(self.self_ex, field, None);
        self.predicates.push(self.vcx.mk_predicate(self.ref_to_pred.name(), self.self_decl, Some(self_field_acc)));

        let self_field = self.vcx.mk_field_expr(self.self_ex, field);
        let fn_snap_body = self.vcx.mk_unfolding_expr(self.self_pred_read, self_field);
        self.finalize(Some(fn_snap_body))
    }
    pub fn mk_param(mut self) -> PredicateEncOutput<'vir> {
        self.predicates.push(self.vcx.mk_predicate(self.ref_to_pred.name(), self.self_decl, None));
        self.finalize(None)
    }
    pub fn mk_struct(self, fn_snap_body: vir::Expr<'vir>) -> PredicateEncOutput<'vir> {
        self.finalize(Some(fn_snap_body))
    }
    pub fn mk_ref(mut self, inner: PredicateEncOutputRef<'vir>, data: PredicateEncDataRef<'vir>) -> PredicateEncOutput<'vir> {
        let self_field = self.vcx.mk_acc_field_expr(self.self_ex, data.ref_field, None);

        let self_ref = self.vcx.mk_field_expr(self.self_ex, data.ref_field);
        let non_null = self.vcx.mk_bin_op_expr(vir::BinOpKind::CmpNe, self_ref, self.vcx.mk_null());
        let inner_pred = self.vcx.mk_predicate_app_expr(inner.ref_to_pred.apply(self.vcx, [self_ref], data.perm));
        let predicate = self.vcx.mk_conj(&[self_field, non_null, inner_pred]);
        self.predicates.push(self.vcx.mk_predicate(self.ref_to_pred.name(), self.self_decl, Some(predicate)));

        let inner_snap = inner.ref_to_snap.apply(self.vcx, [self_ref]);
        let snap = if data.perm.is_none() {
            // `Ref` is only part of snapshots for mutable references.
            data.snap_data.field_snaps_to_snap.apply(self.vcx, &[inner_snap, self_ref])
        } else {
            data.snap_data.field_snaps_to_snap.apply(self.vcx, &[inner_snap])
        };
        let fn_snap_body = self.vcx.mk_unfolding_expr(self.self_pred_read, snap);
        self.finalize(Some(fn_snap_body))
    }
    pub fn mk_enum(mut self, data: Option<(PredicateEncDataEnum<'vir>, Vec<(abi::VariantIdx, Vec<PredicateEncOutputRef<'vir>>)>)>) -> PredicateEncOutput<'vir> {
        let mut predicate_body = self.vcx.mk_bool::<false>();
        let fn_snap_body = data.map(|(data, fields)| {
            let discr_acc = self.vcx.mk_acc_field_expr(self.self_ex, data.discr, None);
            let discr = data.discr_prim.snap_to_prim.apply(self.vcx, [self.vcx.mk_field_expr(self.self_ex, data.discr)]);

            let mut variants: Vec<_> = data.variants.iter().zip(fields).map(|(variant, (vid, fields))| {
                let field_fns = variant.fields.ref_to_field_refs;
                assert_eq!(variant.vid, vid);
                let fields = self.mk_field_apps(field_fns, fields);
                let body = self.mk_struct_ref_to_snap_body(Some(variant.predicate), fields, variant.fields.snap_data.field_snaps_to_snap);
                let cond = self.vcx.mk_eq_expr(discr, variant.discr);
                let pred = self.vcx.mk_predicate_app_expr(variant.predicate.apply(self.vcx, [self.self_ex], None));
                (cond, pred, body)
            }).collect();
            predicate_body = variants.iter().fold(predicate_body, |acc, (cond, pred, _)| self.vcx.mk_ternary_expr(cond, pred, acc));

            let bounds = match data.discr_bounds {
                DiscrBounds::Range { lower, upper } => {
                    let lower = self.vcx.mk_bin_op_expr(vir::BinOpKind::CmpLe, lower, discr);
                    let upper = self.vcx.mk_bin_op_expr(vir::BinOpKind::CmpLe, discr, upper);
                    self.vcx.mk_bin_op_expr(vir::BinOpKind::And, lower, upper)
                }
                DiscrBounds::Explicit(values) => {
                    let values: Vec<_> = values.iter().map(|v| self.vcx.mk_eq_expr(discr, v)).collect();
                    self.vcx.mk_disj(&values)
                }
            };
            predicate_body = self.vcx.mk_conj(&[discr_acc, bounds, predicate_body]);

            let (_, _, body) = variants.pop().unwrap();
            let body = variants.into_iter().fold(body, |acc, (cond, _, body)| self.vcx.mk_ternary_expr(cond, body, acc));
            self.vcx.mk_unfolding_expr(self.self_pred_read, body)
        });
        self.predicates.push(self.vcx.mk_predicate(self.ref_to_pred.name(), self.self_decl, Some(predicate_body)));
        self.finalize(fn_snap_body)
    }

    fn finalize(self, fn_snap_body: Option<vir::Expr<'vir>>) -> PredicateEncOutput<'vir> {
        let function_snap = self.vcx.mk_function(
            self.ref_to_snap.name(),
            self.self_decl,
            self.snap_inst,
            self.vcx.alloc_slice(&[self.vcx.mk_predicate_app_expr(self.self_pred_read)]),
            &[],
            fn_snap_body
        );
        // unreachable_to_snap
        let name = self.unreachable_to_snap.name();
        let false_ = self.vcx.alloc_slice(&[self.vcx.mk_bool::<false>()]);
        let unreachable_to_snap = self.vcx.mk_function(name, &[], self.snap_inst, false_, false_, None);

        // method_assign
        let name = self.method_assign.name();
        let self_new_local = self.vcx.mk_local("self_new", self.snap_inst);
        let args = self.vcx.alloc_slice(&[
            self.self_decl[0],
            self.vcx.mk_local_decl_local(self_new_local),
        ]);
        let posts = self.vcx.alloc_slice(&[
            self.vcx.mk_predicate_app_expr(self.ref_to_pred.apply(self.vcx, [self.self_ex], None)),
            self.vcx.mk_eq_expr(
                self.ref_to_snap.apply(self.vcx, [self.self_ex]),
                self.vcx.mk_local_ex_local(self_new_local)
            ),
        ]);
        let method_assign = self.vcx.mk_method(name, args, &[], &[], posts, None);
        PredicateEncOutput {
            fields: self.fields,
            predicates: self.predicates,
            function_snap,
            unreachable_to_snap,
            ref_to_field_refs: self.ref_to_field_refs,
            method_assign,
        }
    }
}

struct FieldApp<'vir> {
    self_field_pred: vir::Expr<'vir>,
    self_field_snap: vir::Expr<'vir>,
}<|MERGE_RESOLUTION|>--- conflicted
+++ resolved
@@ -281,19 +281,10 @@
             vir::vir_format!(vcx, "assign_{}", ref_to_pred.name()),
             BinaryArity::new(vcx.alloc_array(&[&vir::TypeData::Ref, snap_inst])),
         );
-<<<<<<< HEAD
-        let self_local = vcx.mk_local("self", &vir::TypeData::Ref);
-        let self_ex = vcx.mk_local_ex_local(self_local);
-        let self_pred = ref_to_pred.apply(vcx, [self_ex]);
-        let self_pred_ex = vcx.mk_predicate_app_expr(self_pred);
-        let self_decl = vcx.alloc_array(&[vcx.mk_local_decl_local(self_local)]);
-        Self { vcx, snap_inst, ref_to_pred, ref_to_snap, unreachable_to_snap, method_assign, self_ex, self_pred, self_pred_ex, self_decl, fields: Vec::new(), predicates: Vec::new(), ref_to_field_refs: Vec::new() }
-=======
-        let self_ex = vcx.mk_local_ex("self");
+        let self_ex = vcx.mk_local_ex("self", &vir::TypeData::Ref);
         let self_pred_read = ref_to_pred.apply(vcx, [self_ex], Some(vcx.mk_wildcard()));
         let self_decl = vcx.alloc_array(&[vcx.mk_local_decl("self", &vir::TypeData::Ref)]);
         Self { vcx, snap_inst, ref_to_pred, ref_to_snap, unreachable_to_snap, method_assign, self_ex, self_pred_read, self_decl, fields: Vec::new(), predicates: Vec::new(), ref_to_field_refs: Vec::new() }
->>>>>>> 1b9a7042
     }
     pub fn tcx(&self) -> ty::TyCtxt<'tcx> {
         self.vcx.tcx
