--- conflicted
+++ resolved
@@ -9,11 +9,7 @@
 
 mod encoders;
 
-<<<<<<< HEAD
-use prusti_interface::{environment::EnvBody, specs::typed::SpecificationItem};
-=======
 use prusti_interface::environment::EnvBody;
->>>>>>> 1222bc08
 use prusti_rustc_interface::{
     middle::ty,
     hir,
@@ -125,11 +121,7 @@
 ) -> vir::Program<'tcx> {
     use task_encoder::TaskEncoder;
 
-<<<<<<< HEAD
-    crate::encoders::init_def_spec(def_spec.clone());
-=======
     crate::encoders::init_def_spec(def_spec);
->>>>>>> 1222bc08
     vir::init_vcx(vir::VirCtxt::new(tcx, body));
 
     // TODO: this should be a "crate" encoder, which will deps.require all the methods in the crate
