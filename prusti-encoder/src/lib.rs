#![feature(rustc_private)]
#![feature(associated_type_defaults)]
#![feature(box_patterns)]
#![feature(never_type)]

extern crate rustc_middle;
extern crate rustc_serialize;
extern crate rustc_type_ir;

mod encoders;
pub mod request;

use prusti_interface::environment::EnvBody;
use prusti_rustc_interface::{
    middle::ty,
    hir,
};
use vir::{fmt_domain_with_extras, CallableIdent, DomainFunction, DomainAxiom};
use std::fmt::{self, Debug, Formatter};

use crate::encoders::lifted::ty_constructor::TyConstructorEnc;

pub fn test_entrypoint<'tcx>(
    tcx: ty::TyCtxt<'tcx>,
    body: EnvBody<'tcx>,
    def_spec: prusti_interface::specs::typed::DefSpecificationMap,
) -> request::RequestWithContext {
    use task_encoder::TaskEncoder;

    crate::encoders::init_def_spec(def_spec);
    vir::init_vcx(vir::VirCtxt::new(tcx, body));

    // TODO: this should be a "crate" encoder, which will deps.require all the methods in the crate

    for def_id in tcx.hir().body_owners() {
        tracing::debug!("test_entrypoint item: {def_id:?}");
        let kind = tcx.def_kind(def_id);
        match kind {
            hir::def::DefKind::Fn |
            hir::def::DefKind::AssocFn => {
                let def_id = def_id.to_def_id();
                if prusti_interface::specs::is_spec_fn(tcx, def_id) {
                    continue;
                }

                let (is_pure, is_trusted) = crate::encoders::with_proc_spec(def_id, |proc_spec| {
                        let is_pure = proc_spec.kind.is_pure().unwrap_or_default();
                        let is_trusted = proc_spec.trusted.extract_inherit().unwrap_or_default();
                        (is_pure, is_trusted)
                }).unwrap_or_default();

                if !(is_trusted && is_pure) {
                    let substs = ty::GenericArgs::identity_for_item(tcx, def_id);
                    let res = crate::encoders::MirImpureEnc::encode((def_id, substs, None));
                    assert!(res.is_ok());
                }
            }
            unsupported_item_kind => {
                tracing::debug!("unsupported item: {unsupported_item_kind:?}");
            }
        }
    }

    fn header(code: &mut String, title: &str) {
        code.push_str("// -----------------------------\n");
        code.push_str(&format!("// {}\n", title));
        code.push_str("// -----------------------------\n");
    }
    let mut viper_code = String::new();

    let mut program_fields = vec![];
    let mut program_domains = vec![];
    let mut program_predicates = vec![];
    let mut program_functions = vec![];
    let mut program_methods = vec![];

    header(&mut viper_code, "methods");
    for output in crate::encoders::MirImpureEnc::all_outputs() {
        viper_code.push_str(&format!("{:?}\n", output.method));
        program_methods.push(output.method);
    }

    header(&mut viper_code, "functions");
    for output in crate::encoders::MirFunctionEnc::all_outputs() {
        viper_code.push_str(&format!("{:?}\n", output.function));
        program_functions.push(output.function);
    }

    header(&mut viper_code, "MIR builtins");
    for output in crate::encoders::MirBuiltinEnc::all_outputs() {
        viper_code.push_str(&format!("{:?}\n", output.function));
        program_functions.push(output.function);
    }

    header(&mut viper_code, "generics");
    for output in crate::encoders::GenericEnc::all_outputs() {
<<<<<<< HEAD
        viper_code.push_str(&format!("{:?}\n", output.type_snapshot));
    }

    header(&mut viper_code, "generic casts");
    for output in crate::encoders::lifted::cast_functions::CastFunctionsEnc::all_outputs() {
        for cast_function in output {
            viper_code.push_str(&format!("{:?}\n", cast_function));
        }
=======
        viper_code.push_str(&format!("{:?}\n", output.snapshot_param));
        program_domains.push(output.snapshot_param);
        viper_code.push_str(&format!("{:?}\n", output.predicate_param));
        program_predicates.push(output.predicate_param);
        viper_code.push_str(&format!("{:?}\n", output.domain_type));
        program_domains.push(output.domain_type);
>>>>>>> 0f38d82e
    }

    header(&mut viper_code, "snapshots");
    for output in crate::encoders::DomainEnc_all_outputs() {
<<<<<<< HEAD
        let lifted_ty_func_outputs = TyConstructorEnc::all_outputs();
        let lifted_ty_func_output = lifted_ty_func_outputs.iter()
            .find(|f_output| f_output.domain.name() == output.name);
        let (type_functions, type_axioms) = if let Some(f_output) = lifted_ty_func_output {
            (f_output.functions.iter().map(|a| *a).collect(), f_output.axioms.iter().map(|a| *a).collect())
        } else {
            (vec![], vec![])
        };
        struct DomainWithExtras<'a>(
            vir::Domain<'a>,
            Vec<DomainFunction<'a>>,
            Vec<DomainAxiom<'a>>
        );

        impl <'a> Debug for DomainWithExtras<'a> {
            fn fmt<'b>(&self, f: &mut Formatter<'_>) -> fmt::Result {
                fmt_domain_with_extras(f, self.0, &self.1, &self.2)
            }
        }
        viper_code.push_str(&format!("{:?}\n", DomainWithExtras(output, type_functions, type_axioms)));
=======
        viper_code.push_str(&format!("{:?}\n", output));
        program_domains.push(output);
>>>>>>> 0f38d82e
    }

    header(&mut viper_code, "types");
    for output in crate::encoders::PredicateEnc::all_outputs() {
        for field in output.fields {
            viper_code.push_str(&format!("{:?}", field));
            program_fields.push(field);
        }
        for field_projection in output.ref_to_field_refs {
            viper_code.push_str(&format!("{:?}", field_projection));
            program_functions.push(field_projection);
        }
        viper_code.push_str(&format!("{:?}\n", output.unreachable_to_snap));
        program_functions.push(output.unreachable_to_snap);
        viper_code.push_str(&format!("{:?}\n", output.function_snap));
        program_functions.push(output.function_snap);
        for pred in output.predicates {
            viper_code.push_str(&format!("{:?}\n", pred));
            program_predicates.push(pred);
        }
        viper_code.push_str(&format!("{:?}\n", output.method_assign));
        program_methods.push(output.method_assign);
    }

    std::fs::write("local-testing/simple.vpr", viper_code).unwrap();

    let program = vir::with_vcx(|vcx| vcx.mk_program(
        vcx.alloc_slice(&program_fields),
        vcx.alloc_slice(&program_domains),
        vcx.alloc_slice(&program_predicates),
        vcx.alloc_slice(&program_functions),
        vcx.alloc_slice(&program_methods),
    ));

    /*
    let source_path = std::path::Path::new("source/path"); // TODO: env.name.source_path();
    let rust_program_name = source_path
        .file_name()
        .unwrap()
        .to_str()
        .unwrap()
        .to_owned();
    */

    request::RequestWithContext {
        program: program.to_ref(),
    }
}<|MERGE_RESOLUTION|>--- conflicted
+++ resolved
@@ -94,7 +94,6 @@
 
     header(&mut viper_code, "generics");
     for output in crate::encoders::GenericEnc::all_outputs() {
-<<<<<<< HEAD
         viper_code.push_str(&format!("{:?}\n", output.type_snapshot));
     }
 
@@ -103,19 +102,10 @@
         for cast_function in output {
             viper_code.push_str(&format!("{:?}\n", cast_function));
         }
-=======
-        viper_code.push_str(&format!("{:?}\n", output.snapshot_param));
-        program_domains.push(output.snapshot_param);
-        viper_code.push_str(&format!("{:?}\n", output.predicate_param));
-        program_predicates.push(output.predicate_param);
-        viper_code.push_str(&format!("{:?}\n", output.domain_type));
-        program_domains.push(output.domain_type);
->>>>>>> 0f38d82e
     }
 
     header(&mut viper_code, "snapshots");
     for output in crate::encoders::DomainEnc_all_outputs() {
-<<<<<<< HEAD
         let lifted_ty_func_outputs = TyConstructorEnc::all_outputs();
         let lifted_ty_func_output = lifted_ty_func_outputs.iter()
             .find(|f_output| f_output.domain.name() == output.name);
@@ -136,10 +126,6 @@
             }
         }
         viper_code.push_str(&format!("{:?}\n", DomainWithExtras(output, type_functions, type_axioms)));
-=======
-        viper_code.push_str(&format!("{:?}\n", output));
-        program_domains.push(output);
->>>>>>> 0f38d82e
     }
 
     header(&mut viper_code, "types");
