--- conflicted
+++ resolved
@@ -9,11 +9,7 @@
 
 mod encoders;
 
-<<<<<<< HEAD
 use prusti_interface::{environment::EnvBody, specs::typed::SpecificationItem};
-=======
-use prusti_interface::environment::EnvBody;
->>>>>>> 4a91d62c
 use prusti_rustc_interface::{
     middle::ty,
     hir,
@@ -125,11 +121,7 @@
 ) -> vir::Program<'tcx> {
     use task_encoder::TaskEncoder;
 
-<<<<<<< HEAD
-    crate::encoders::init_def_spec(def_spec.clone());
-=======
     crate::encoders::init_def_spec(def_spec);
->>>>>>> 4a91d62c
     vir::init_vcx(vir::VirCtxt::new(tcx, body));
 
     // TODO: this should be a "crate" encoder, which will deps.require all the methods in the crate
@@ -147,41 +139,34 @@
                     continue;
                 }
 
-<<<<<<< HEAD
-                let spec = def_spec
-                    .get_proc_spec(&def_id.to_def_id())
-                    .map(|e| &e.base_spec);
-                let is_pure = matches!(spec.map(|s| s.kind), Some(SpecificationItem::Inherent(
-                    prusti_interface::specs::typed::ProcedureSpecificationKind::Pure,
-                )));
-
-                let is_trusted = matches!(spec.map(|spec| spec.trusted), Some(SpecificationItem::Inherent(
-                    true,
-                )));
+                let (is_pure, is_trusted) = crate::encoders::with_def_spec(|def_spec| {
+                    let base_spec = def_spec
+                        .get_proc_spec(&def_id.to_def_id())
+                        .map(|e| &e.base_spec);
+
+
+                        let is_pure = base_spec.and_then(|kind| kind.kind.is_pure().ok()).unwrap_or_default();
+
+
+                        let is_trusted = matches!(base_spec.map(|spec| spec.trusted), Some(SpecificationItem::Inherent(
+                            true,
+                        )));
+                        (is_pure, is_trusted)
+                    }
+                );
+
+
 
                 if ! (is_trusted && is_pure) {
                     let res = crate::encoders::MirImpureEncoder::encode(def_id.to_def_id());
                     assert!(res.is_ok());
                 }
 
-               
+
 
                 if is_pure 
                 {
-                    log::debug!("Encoding {def_id:?} as a pure function because it is labeled as pure");
-=======
-                let res = crate::encoders::MirImpureEncoder::encode(def_id.to_def_id());
-                assert!(res.is_ok());
-
-                let kind = crate::encoders::with_def_spec(|def_spec|
-                    def_spec
-                        .get_proc_spec(&def_id.to_def_id())
-                        .map(|e| e.base_spec.kind)
-                );
-
-                if kind.and_then(|kind| kind.is_pure().ok()).unwrap_or_default() {
-                    tracing::debug!("Encoding {def_id:?} as a pure function because it is labeled as pure");
->>>>>>> 4a91d62c
+  		            tracing::debug!("Encoding {def_id:?} as a pure function because it is labeled as pure");
                     let res = crate::encoders::MirFunctionEncoder::encode(def_id.to_def_id());
                     assert!(res.is_ok());
                 }
@@ -214,11 +199,7 @@
 
     header(&mut viper_code, "functions");
     for output in crate::encoders::MirFunctionEncoder::all_outputs() {
-<<<<<<< HEAD
         viper_code.push_str(&format!("{:?}\n", output.function));
-=======
-        viper_code.push_str(&format!("{:?}\n", output.method));
->>>>>>> 4a91d62c
     }
 
     header(&mut viper_code, "MIR builtins");
