--- conflicted
+++ resolved
@@ -21,11 +21,7 @@
 
 use crate::specs::external::ExternSpecResolver;
 use prusti_specs::specifications::common::SpecificationId;
-<<<<<<< HEAD
-use crate::specs::typed::{ProcedureSpecification, SpecGraph};
-=======
-use crate::specs::typed::{ProcedureSpecificationKind, SpecificationItem};
->>>>>>> 602a0a79
+use crate::specs::typed::{ProcedureSpecification, SpecGraph, ProcedureSpecificationKind};
 
 #[derive(Debug)]
 struct ProcedureSpecRefs {
@@ -77,14 +73,7 @@
 
     fn determine_procedure_specs(&self, def_spec: &mut typed::DefSpecificationMap) {
         for (local_id, refs) in self.procedure_specs.iter() {
-<<<<<<< HEAD
             let mut spec = SpecGraph::new(ProcedureSpecification::empty());
-
-            // Process specs for function `local_id`
-=======
-            let mut pres = vec![];
-            let mut posts = vec![];
-            let mut pledges = vec![];
 
             let mut kind = if refs.pure {
                 ProcedureSpecificationKind::Pure
@@ -92,7 +81,6 @@
                 ProcedureSpecificationKind::Impure
             };
 
->>>>>>> 602a0a79
             for spec_id_ref in &refs.spec_id_refs {
                 match spec_id_ref {
                     SpecIdRef::Precondition(spec_id) => {
@@ -110,14 +98,17 @@
                         spec.add_pledge(pledge);
                     }
                     SpecIdRef::Predicate(spec_id) => {
-<<<<<<< HEAD
-                        spec.set_predicate(*self.spec_functions.get(spec_id).unwrap());
+                        kind = ProcedureSpecificationKind::Predicate(*self.spec_functions.get(spec_id).unwrap());
                     }
                 }
             }
 
-            spec.set_pure(refs.pure);
             spec.set_trusted(refs.trusted);
+
+            // We do not want to create an empty kind.
+            // This would lead to refinement inheritance if there is a trait involved.
+            // Instead, we require the user to explicitly make annotations.
+            spec.set_kind(kind);
 
             if !spec.specs_with_constraints.is_empty() && !prusti_common::config::enable_ghost_constraints() {
                 let span = self.env.tcx().def_span(*local_id);
@@ -134,34 +125,6 @@
             } else {
                 def_spec.proc_specs.insert(*local_id, spec);
             }
-=======
-                        kind = ProcedureSpecificationKind::Predicate(*self.spec_functions.get(spec_id).unwrap());
-                    }
-                }
-            }
-
-            // Wrap everything into a specification item
-            let pres = SpecificationItem::new(pres);
-            let posts = SpecificationItem::new(posts);
-            let pledges = SpecificationItem::new(pledges);
-            let trusted = SpecificationItem::Inherent(refs.trusted);
-
-            // We never create an empty kind. This would lead to refinement inheritance
-            // if there is a trait involved.
-            // Instead, we require the user to explicitly make annotations
-            let kind = SpecificationItem::Inherent(kind);
-
-            def_spec.specs.insert(
-                *local_id,
-                typed::SpecificationSet::Procedure(typed::ProcedureSpecification {
-                    pres,
-                    posts,
-                    pledges,
-                    kind,
-                    trusted,
-                })
-            );
->>>>>>> 602a0a79
         }
     }
 
