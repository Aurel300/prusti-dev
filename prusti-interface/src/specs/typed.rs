use crate::{environment::Environment, utils::has_trait_bounds_ghost_constraint};
pub use common::{SpecIdRef, SpecType, SpecificationId};
use log::trace;
use prusti_specs::specifications::common;
use rustc_hash::FxHashMap;
use rustc_hir::def_id::{DefId, LocalDefId};
use std::{collections::HashMap, fmt::Debug};
use std::fmt::{Display, Formatter};
use rustc_span::Span;

/// A map of specifications keyed by crate-local DefIds.
#[derive(Default, Debug, Clone)]
pub struct DefSpecificationMap {
    pub proc_specs: HashMap<DefId, SpecGraph<ProcedureSpecification>>,
    pub loop_specs: HashMap<DefId, LoopSpecification>,
}

impl DefSpecificationMap {
    pub fn new() -> Self {
        Self::default()
    }

    pub fn get_loop_spec(&self, def_id: &DefId) -> Option<&LoopSpecification> {
        self.loop_specs.get(def_id)
    }

    pub fn get_proc_spec(&self, def_id: &DefId) -> Option<&SpecGraph<ProcedureSpecification>> {
        self.proc_specs.get(def_id)
    }
}

#[derive(Debug, Clone)]
pub struct ProcedureSpecification {
    pub span: Option<Span>,
    pub kind: SpecificationItem<ProcedureSpecificationKind>,
    pub pres: SpecificationItem<Vec<LocalDefId>>,
    pub posts: SpecificationItem<Vec<LocalDefId>>,
    pub pledges: SpecificationItem<Vec<Pledge>>,
    pub trusted: SpecificationItem<bool>,
}

impl ProcedureSpecification {
    pub fn empty() -> Self {
        ProcedureSpecification {
            span: None,
            kind: SpecificationItem::Empty,
            pres: SpecificationItem::Empty,
            posts: SpecificationItem::Empty,
            pledges: SpecificationItem::Empty,
            trusted: SpecificationItem::Inherent(false),
        }
    }
}

#[derive(Clone, Copy, Debug, PartialEq)]
pub enum ProcedureSpecificationKind {
    Impure,
    Pure,
    /// The specification is a predicate with the enclosed body
    Predicate(LocalDefId),
}

#[derive(Clone, Debug, PartialEq, Eq, Hash)]
pub enum SpecConstraintKind {
    ResolveGenericParamTraitBounds,
}

impl Display for ProcedureSpecificationKind {
    fn fmt(&self, f: &mut Formatter<'_>) -> std::fmt::Result {
        match self {
            ProcedureSpecificationKind::Impure => write!(f, "Impure"),
            ProcedureSpecificationKind::Pure => write!(f, "Pure"),
            ProcedureSpecificationKind::Predicate(_) => write!(f, "Predicate"),
        }
    }
}

#[derive(Debug, Clone)]
pub struct LoopSpecification {
    pub invariant: LocalDefId,
}

/// The base container to store a contract of a procedure.
/// A contract can be divided into multiple specifications:
/// - **Base spec**: A spec without constraints.
/// - **Constrained specs**: Multiple specs which have [SpecConstraintKind] constraints.
#[derive(Default, Debug, Clone)]
pub struct SpecGraph<T> {
    /// The base specification which has no constraints
    pub base_spec: T,

    /// Specs which are active when the corresponding [SpecConstraintKind] holds on callsite
    pub specs_with_constraints: FxHashMap<SpecConstraintKind, T>,
}

impl<T> SpecGraph<T> {
    pub fn new(spec: T) -> Self {
        Self {
            base_spec: spec,
            specs_with_constraints: FxHashMap::default(),
        }
    }
}

/// Provides various methods to construct a [SpecGraph] for a [ProcedureSpecification].
/// In particular, these methods ensure that the resulting [SpecGraph]'s specs are *consistent*,
/// which means:
/// - The postconditions of any constrained spec always contain the postconditions of the base spec
/// - The [ProcedureSpecificationKind] for the base spec and constrained specs is always the same
/// - The `trusted` flag for the base spec and constrained specs is always the same
/// - The [Pledge]s for the base spec and constrained specs are always the same
///
/// Note: Unlike postconditions, the preconditions are not copied amongst the base spec
/// and constrained specs.
///
/// # A note about behavioral subtyping
/// For a [SpecGraph] to be sound, we require that the constrained specs are valid to the base spec
/// w.r.t. behavioral subtyping rules.
/// We at least require that for some base spec B and any constrained spec C:
/// - (a) The postconditions of C are at least as strong as the postconditions of B
/// - (b) The preconditions of C are at least as weak as the preconditions of B
/// - *...more..*
///
/// The consistency guarantees mentioned above satisfy (a) by construction but do not guarantee (b).
///
/// **Important**: There is no automatic check that guarantees the validity of a [SpecGraph].
///
/// # Example: Pre- and postconditions
/// ```ignore
/// trait MarkerTrait {}
///
/// trait SomeTrait {
///     #[requires(x > 0)]
///     #[ensures(x > 0)]
///     #[ghost_constraint(T: MarkerTrait, [
///         requires(x > 10),
///         ensures(x > 10),
///     ])]
///     fn foo<T>(&self, x: i32) -> i32;
/// }
///
/// struct SomeStruct;
/// #[refine_trait_spec]
/// impl SomeTrait for SomeStruct {
///     #[requires(x >= 0)]
///     #[ensures(x > 10)]
///     #[ghost_constraint(T: MarkerTrait, [
///         requires(x >= -5),
///         ensures(x > 20),
///     ])]
///     fn foo<T>(&self, x: i32) -> i32 {
///         42
///     }
/// }
/// ```
/// Let `B_T` be the base spec of `SomeTrait`, `B_S` be the base spec of `SomeStruct`,
/// `C_T` be the constrained spec of `SomeTrait` and `C_S` be the constrained spec of `SomeStruct`.
/// - The computed [SpecGraph] of `SomeTrait` will be:
///     - `pres(B_T) ≡ x > 0`
///     - `posts(B_T) ≡ x > 0`
///     - `pres(C_T) ≡ x > 10`
///     - `posts(C_T) ≡ posts(B_T) && x > 10 ≡ x > 0 && x > 10`
/// - The computed [SpecGraph] of `SomeStruct` will be:
///     - `pres(B_S) ≡ x >= 0`
///     - `posts(B_S) ≡ x > 10`
///     - `pres(C_S) ≡ x >= -5`
///     - `posts(C_S) ≡ posts(B_S) && x > 20 ≡ x > 10 && x > 20`
///
/// When using `SomeStruct::foo`, we resolve to either `B_S` or `C_S`.
/// ```ignore
/// impl MarkerTrait for i32 {}
/// fn main() {
///     let s = SomeStruct;
///     let r = s.foo::<i32>(100); // i32 implements MarkerTrait -> C_S is active
///     let r = s.foo::<u32>(100); // i32 does not implement MarkerTrait -> B_S is active
/// }
/// ```
impl SpecGraph<ProcedureSpecification> {
    /// Attaches the precondition `pre` to this [SpecGraph].
    ///
    /// If this precondition has a constraint it will be attached to the corresponding
    /// constrained spec, otherwise just to the base spec.
    pub fn add_precondition<'tcx>(&mut self, pre: LocalDefId, env: &Environment<'tcx>) {
        match self.get_constraint(pre, env) {
            None => {
                self.base_spec.pres.push(pre);
                // Preconditions are explicitly not copied (as opposed to postconditions)
                // This would always violate behavioral subtyping rules
            }
            Some(constraint) => {
                self.get_constrained_spec_mut(constraint).pres.push(pre);
            }
        }
    }

    /// Attaches the postcondition `post` to this [SpecGraph].
    ///
    /// If this postcondition has a constraint it will be attached to the corresponding
    /// constrained spec **and** the base spec, otherwise just to the base spec.
    pub fn add_postcondition<'tcx>(&mut self, post: LocalDefId, env: &Environment<'tcx>) {
        match self.get_constraint(post, env) {
            None => {
                self.base_spec.posts.push(post);
                self.specs_with_constraints.values_mut().for_each(|s| s.posts.push(post));
            }
            Some(obligation) => {
                self.get_constrained_spec_mut(obligation).posts.push(post);
            }
        }
    }

    /// Attaches the `pledge` to the base spec and all constrained specs.
    pub fn add_pledge(&mut self, pledge: Pledge) {
        self.base_spec.pledges.push(pledge.clone());
        self.specs_with_constraints
            .values_mut()
            .for_each(|s| s.pledges.push(pledge.clone()));
    }

    /// Sets the trusted flag for the base spec and all constrained specs.
    pub fn set_trusted(&mut self, trusted: bool) {
        self.base_spec.trusted.set(trusted);
        self.specs_with_constraints.values_mut().for_each(|s| s.trusted.set(trusted));
    }

    /// Sets the [ProcedureSpecificationKind] for the base spec and all constrained specs.
    pub fn set_kind(&mut self, kind: ProcedureSpecificationKind) {
        self.base_spec.kind.set(kind);
        self.specs_with_constraints.values_mut().for_each(|s| s.kind.set(kind));
    }

    /// Sets the span for the base spec and all constrained specs.
    pub fn set_span(&mut self, span: Span) {
        self.base_spec.span = Some(span);
        self.specs_with_constraints.values_mut().for_each(|s| s.span = Some(span));
    }

    /// Lazily gets/creates a constrained spec.
    /// If the constrained spec does not yet exist, the base spec serves as a template for
    /// the newly created constrained spec.
    fn get_constrained_spec_mut(
        &mut self,
        constraint: SpecConstraintKind,
    ) -> &mut ProcedureSpecification {
        self.specs_with_constraints
            .entry(constraint)
            .or_insert_with(|| self.base_spec.clone())
    }

    /// Gets the constraint of a spec function `spec`.
    ///
    /// Multiple constraints are currently not supported.
    fn get_constraint<'tcx>(
        &self,
        spec: LocalDefId,
        env: &Environment<'tcx>,
    ) -> Option<SpecConstraintKind> {
        let attrs = env.tcx().get_attrs(spec.to_def_id());
        if has_trait_bounds_ghost_constraint(attrs) {
            return Some(SpecConstraintKind::ResolveGenericParamTraitBounds);
        }
        None
    }
}

#[derive(Debug, Clone, PartialEq)]
pub struct Pledge {
    pub reference: Option<()>, // TODO: pledge references
    pub lhs: Option<LocalDefId>,
    pub rhs: LocalDefId,
}

/// A specification, such as preconditions or a `#[pure]` annotation.
/// Contains information about the refinement of these specifications.
#[derive(Debug, Clone, Copy, PartialEq)]
pub enum SpecificationItem<T> {
    /// Represents an empty specification, i.e. when the user has not defined the property
    Empty,

    /// Represents a specification typed by the user
    Inherent(T),

    /// Represents a specification which was inherited from somewhere (e.g. from a trait method)
    Inherited(T),

    /// Represents an item which was refined
    /// This happens for example if the user annotates a trait method and its implementation method
    /// with a precondition. This variant then holds the trait's precondition and the impl's precondition.
    Refined(T, T),
}

impl<T> SpecificationItem<T> {
    pub fn is_empty(&self) -> bool {
        matches!(self, SpecificationItem::Empty)
    }

    /// Returns the contained value of this item
    fn get(&self) -> Option<(Option<&T>, &T)> {
        // TODO(tymap): this API is not good: it must be possible to tell that
        //   the result was inherited, as we will e.g. need to rebase our substs
        //   to the trait
        match self {
            SpecificationItem::Empty => None,
            SpecificationItem::Inherited(val) => Some((None, val)),
            SpecificationItem::Inherent(val) => Some((None, val)),
            SpecificationItem::Refined(from, to) => Some((Some(from), to)),
        }
    }

    /// Extracts the refined value out of this item by applying the provided strategy
    pub fn extract_with_strategy<'a, R, S: FnOnce((Option<&'a T>, &'a T)) -> R>(
        &'a self,
        strategy: S,
    ) -> Option<R> {
        self.get().map(strategy)
    }

    /// Uses alternative C as discussed in
    /// https://ethz.ch/content/dam/ethz/special-interest/infk/chair-program-method/pm/documents/Education/Theses/Matthias_Erdin_MA_report.pdf
    /// pp 19-23
    pub fn extract_with_selective_replacement(&self) -> Option<&T> {
        self.extract_with_strategy(|(_, refined)| refined)
    }

    #[track_caller]
    pub fn expect_empty_or_inherent(&self) -> Option<&T> {
        match self {
            SpecificationItem::Empty => None,
            SpecificationItem::Inherent(item) => Some(item),
            _ => unreachable!(),
        }
    }

    #[track_caller]
    pub fn expect_inherent(&self) -> &T {
        match self {
            SpecificationItem::Inherent(item) => item,
            _ => unreachable!(),
        }
    }

    #[track_caller]
    pub fn expect_inherited(&self) -> &T {
        match self {
            SpecificationItem::Inherited(item) => item,
            _ => unreachable!(),
        }
    }

    #[track_caller]
    pub fn expect_refined(&self) -> (&T, &T) {
        match self {
            SpecificationItem::Refined(a, b) => (a, b),
            _ => unreachable!(),
        }
    }
}

impl<T: Clone> SpecificationItem<T> {
    pub fn set(&mut self, new_value: T) {
        match self {
            SpecificationItem::Empty => *self = SpecificationItem::Inherent(new_value),
            SpecificationItem::Inherent(val) => *val = new_value,
            SpecificationItem::Refined(_, values) => *values = new_value,
            SpecificationItem::Inherited(inherited) => {
                *self = SpecificationItem::Refined(inherited.clone(), new_value)
            }
        }
    }
}

impl SpecificationItem<bool> {
    pub fn extract_inherit(&self) -> Option<bool> {
        self.extract_with_strategy(|(refined_from, refined)| {
            *(refined_from.unwrap_or(&false)) || *refined
        })
    }
}

#[derive(Debug)]
pub enum ProcedureSpecificationKindError {
    /// Occurs whenever the relation between [ProcedureSpecificationKind]s is violated.
    /// The relation is: predicates ⊂ pure functions ⊂ impure functions
    /// However, we can not refine a non-predicate to a predicate, since predicates are not callable.
    /// This validation is not automatically performed during refinement. It needs to be invoked
    /// manually with [SpecificationItem<ProcedureSpecificationKind>::validate]
    InvalidSpecKindRefinement(ProcedureSpecificationKind, ProcedureSpecificationKind)
}

impl SpecificationItem<ProcedureSpecificationKind> {
    pub fn is_pure(&self) -> Result<bool, ProcedureSpecificationKindError> {
        self.validate()?;

        Ok(matches!(self.extract_with_selective_replacement(),
                Some(ProcedureSpecificationKind::Pure) | Some(ProcedureSpecificationKind::Predicate(_))))
    }

    pub fn is_impure(&self) -> Result<bool, ProcedureSpecificationKindError> {
        self.validate()?;

        Ok(match self.extract_with_selective_replacement() {
            Some(refined) => matches!(refined, ProcedureSpecificationKind::Impure),
            _ => true,
        })
    }

    pub fn get_predicate_body(&self) -> Result<Option<&LocalDefId>, ProcedureSpecificationKindError> {
        self.validate()?;

        Ok(match self.extract_with_selective_replacement() {
            Some(ProcedureSpecificationKind::Predicate(pred_id)) => pred_id.as_ref(),
            _ => None
        })
    }

    /// Ensures that refined [ProcedureSpecificationKind]s are valid.
    /// See [ProcedureSpecificationKindError] for detailed error descriptions.
    pub fn validate(&self) -> Result<(), ProcedureSpecificationKindError> {
        use ProcedureSpecificationKind::*;
        if let SpecificationItem::Refined(base, refined) = self {
            match (base, refined) {
                (Impure, Impure) |
                (Impure, Pure) |
                (Pure, Pure) |
                (Predicate(_), Predicate(_)) => Ok(()),
                _ => Err(ProcedureSpecificationKindError::InvalidSpecKindRefinement(*base, *refined))
            }
        } else {
            Ok(())
        }
    }
}

impl<T> SpecificationItem<Vec<T>> {
    pub fn new(vec: Vec<T>) -> Self {
        if vec.is_empty() {
            SpecificationItem::Empty
        } else {
            SpecificationItem::Inherent(vec)
        }
    }

    pub fn extract_with_selective_replacement_iter(&self) -> Box<dyn Iterator<Item = &T> + '_> {
        if let Some(items) = self.extract_with_selective_replacement() {
            return Box::new(items.iter());
        }
        Box::new(std::iter::empty())
    }
}

impl<T: Clone> SpecificationItem<Vec<T>> {
    pub fn push(&mut self, value: T) {
        match self {
            SpecificationItem::Empty => *self = SpecificationItem::Inherent(vec![value]),
            SpecificationItem::Inherent(values) => values.push(value),
            SpecificationItem::Refined(_, values) => values.push(value),
            SpecificationItem::Inherited(inherited) => {
                *self = SpecificationItem::Refined(inherited.clone(), vec![value])
            }
        }
    }
}

pub trait Refinable {
    fn refine(self, other: &Self) -> Self where Self: Sized;
}

impl<T: Debug + Clone + PartialEq> Refinable for SpecificationItem<T> {
    fn refine(self, other: &Self) -> Self
    where
        Self: Sized,
    {
        use SpecificationItem::*;

        if self.is_empty() && other.is_empty() {
            return Empty;
        }

        trace!("Refining {:?} with {:?}", self, other);

        if let Refined(from, _) = &self {
            match other {
                Refined(_, _) => panic!("Can not refine this refined item"),
                Inherent(with) if from != with => panic!("Can not refine this refined item"),
                Inherited(with) if from != with => panic!("Can not refine this refined item"),
                _ => {}
            }
        }

        if matches!(other, Refined(_, _)) {
            panic!("Can not refine with a refined item");
        }

        let refined = if self.is_empty() && !other.is_empty() {
            match other.clone() {
                Inherent(val) => Inherited(val),
                Inherited(val) => Inherited(val),
                Empty | Refined(_, _) => unreachable!(),
            }
        } else if !self.is_empty() && !other.is_empty() {
            let (_, self_val) = self.get().unwrap();
            let (_, other_val) = other.get().unwrap();
            Refined(other_val.clone(), self_val.clone())
        } else {
            self
        };

        trace!("\t -> {:?}", refined);
        refined
    }
}

impl Refinable for ProcedureSpecification {
    fn refine(self, other: &Self) -> Self {
        ProcedureSpecification {
            span: self.span.or(other.span),
            pres: self.pres.refine(&other.pres),
            posts: self.posts.refine(&other.posts),
            pledges: self.pledges.refine(&other.pledges),
            kind: self.kind.refine(&other.kind),
            trusted: self.trusted.refine(&other.trusted),
        }
    }
}

<<<<<<< HEAD
impl Refinable for SpecificationSet {
    fn refine(self, other: &Self) -> Self {
        if self.is_procedure() && other.is_procedure() {
            let self_proc = self.into_procedure();
            let other_proc = other.expect_procedure();
            let refined = self_proc.refine(other_proc);
            return SpecificationSet::Procedure(refined);
        }
        self
    }
}

#[derive(Debug, Clone)]
pub struct ProcedureSpecification {
    pub span: Option<Span>,
    pub kind: SpecificationItem<ProcedureSpecificationKind>,
    pub pres: SpecificationItem<Vec<LocalDefId>>,
    pub posts: SpecificationItem<Vec<LocalDefId>>,
    pub pledges: SpecificationItem<Vec<Pledge>>,
    pub trusted: SpecificationItem<bool>,
}

impl ProcedureSpecification {
    pub fn empty() -> Self {
        ProcedureSpecification {
            span: None,
            // We never create an empty "kind". Having no concrete user-annotation
            // defaults to an impure function
            kind: SpecificationItem::Inherent(ProcedureSpecificationKind::Impure),
            pres: SpecificationItem::Empty,
            posts: SpecificationItem::Empty,
            pledges: SpecificationItem::Empty,
            trusted: SpecificationItem::Inherent(false),
        }
    }
}

#[derive(Clone, Copy, Debug, PartialEq)]
pub enum ProcedureSpecificationKind {
    Impure,
    Pure,
    /// The specification is a predicate with the enclosed body.
    /// The body can be None to account for abstract predicates.
    Predicate(Option<LocalDefId>),
}

impl Display for ProcedureSpecificationKind {
    fn fmt(&self, f: &mut Formatter<'_>) -> std::fmt::Result {
        match self {
            ProcedureSpecificationKind::Impure => write!(f, "Impure"),
            ProcedureSpecificationKind::Pure => write!(f, "Pure"),
            ProcedureSpecificationKind::Predicate(_) => write!(f, "Predicate"),
        }
    }
}

#[derive(Debug, Clone)]
pub struct LoopSpecification {
    pub invariant: LocalDefId,
}

/// A map of specifications keyed by local or external DefIds.
#[derive(Default, Debug, Clone)]
pub struct DefSpecificationMap {
    pub specs: HashMap<DefId, SpecificationSet>,
}

impl DefSpecificationMap {
    pub fn new() -> Self {
        Self::default()
    }
    pub fn get(&self, def_id: &DefId) -> Option<&SpecificationSet> {
        self.specs.get(def_id)
    }
}

=======
>>>>>>> 8aa16903
#[cfg(test)]
mod tests {
    use super::*;

    mod refinement {
        use crate::specs::typed::{Refinable, SpecificationItem};
        use SpecificationItem::{Empty, Inherent, Inherited, Refined};

        macro_rules! refine_success_tests {
            ($($name:ident: $value:expr,)*) => {
            $(
                #[test]
                fn $name() {
                    let (from, with, expected) = $value;
                    let result = from.refine(&with);
                    assert_eq!(result, expected);
                }
            )*
            }
        }

        macro_rules! refine_fail_tests {
            ($($name:ident: $value:expr,)*) => {
            $(
                #[test]
                #[should_panic]
                fn $name() {
                    let (from, with) = $value;
                    from.refine(&with);
                }
            )*
            }
        }

        refine_success_tests!(
            refine_from_empty_with_empty: (Empty::<i32>, Empty::<i32>, Empty::<i32>),
            refine_from_empty_with_inherent: (Empty, Inherent(1), Inherited(1)),
            refine_from_empty_with_inherited: (Empty, Inherited(1), Inherited(1)),
        );

        refine_fail_tests!(
            refine_from_empty_with_refined: (Empty, Refined(1,2)),
        );

        refine_success_tests!(
            refine_from_inherent_with_empty: (Inherent(1), Empty, Inherent(1)),
            refine_from_inherent_with_inherent: (Inherent(1), Inherent(2), Refined(2, 1)),
            refine_from_inherent_with_inherited: (Inherent(1), Inherited(2), Refined(2, 1)),
        );

        refine_fail_tests!(
            refine_from_inherent_with_refined: (Inherent(1), Refined(2,3)),
        );

        refine_success_tests!(
            refine_from_inherited_with_empty: (Inherited(1), Empty, Inherited(1)),
            refine_from_inherited_with_inherent: (Inherited(1), Inherent(2), Refined(2, 1)),
            refine_from_inherited_with_inherited: (Inherited(1), Inherited(2), Refined(2, 1)),
        );

        refine_fail_tests!(
            refine_from_inherited_with_refined: (Inherited(1), Refined(2,3)),
        );

        refine_success_tests!(
            refine_from_refined_with_empty: (Refined(1, 2), Empty, Refined(1, 2)),
            // Generally, we can not refine a refined item.
            // In this case it is possible, because the refined-from part does not change.
            refine_from_refined_with_inherited_refinable: (Refined(1, 2), Inherited(1), Refined(1, 2)),
        );

        refine_fail_tests!(
            refine_from_refined_with_inherent: (Refined(1, 2), Inherent(3)),
            refine_from_refined_with_inherited_unrefinable: (Refined(1, 2), Inherited(3)),
            refine_from_refined_with_refined: (Refined(1, 2), Refined(3,4)),
        );
    }

    mod specification_item {
        use crate::specs::typed::SpecificationItem;

        #[test]
        fn set_value_of_empty() {
            let mut item: SpecificationItem<i32> = SpecificationItem::Empty;
            item.set(1);
            assert!(matches!(item, SpecificationItem::Inherent(1)));
        }

        #[test]
        fn set_value_of_inherent() {
            let mut item = SpecificationItem::Inherent(1);
            item.set(2);
            assert!(matches!(item, SpecificationItem::Inherent(2)));
        }

        #[test]
        fn set_value_of_inherited() {
            let mut item = SpecificationItem::Inherited(1);
            item.set(2);
            assert!(matches!(item, SpecificationItem::Refined(1, 2)));
        }

        #[test]
        fn set_value_of_refined() {
            let mut item = SpecificationItem::Refined(1, 2);
            item.set(3);
            assert!(matches!(item, SpecificationItem::Refined(1, 3)));
        }

        #[test]
        fn push_value_to_empty() {
            let mut item: SpecificationItem<Vec<i32>> = SpecificationItem::Empty;
            item.push(1);
            let vec = item.expect_inherent();
            assert_eq!(vec, &vec![1]);
        }

        #[test]
        fn push_value_to_inherent() {
            let mut item = SpecificationItem::Inherent(vec![1]);
            item.push(2);
            let vec = item.expect_inherent();
            assert_eq!(vec, &vec![1, 2]);
        }

        #[test]
        fn push_value_to_inherited() {
            let mut item = SpecificationItem::Inherited(vec![1, 2]);
            item.push(3);
            let (refined_from, refined) = item.expect_refined();
            assert_eq!(refined_from, &vec![1, 2]);
            assert_eq!(refined, &vec![3]);
        }

        #[test]
        fn push_value_to_refined() {
            let mut item = SpecificationItem::Refined(vec![1, 2], vec![3, 4]);
            item.push(5);
            let (refined_from, refined) = item.expect_refined();
            assert_eq!(refined_from, &vec![1, 2]);
            assert_eq!(refined, &vec![3, 4, 5]);
        }
    }

    mod specification_item_kind {
        use super::*;
        use SpecificationItem::*;
        use ProcedureSpecificationKind::*;

        mod invalid_refinements {
            use super::*;

            #[test]
            fn refine_impure_with_predicate() {
                let item = Refined(Impure, Predicate(None));
                let result = item.validate().expect_err("Expected error");
                assert!(matches!(result, ProcedureSpecificationKindError::InvalidSpecKindRefinement(_, _)));
            }

            #[test]
            fn refine_pure_with_impure() {
                let item = Refined(Pure, Impure);
                let result = item.validate().expect_err("Expected error");
                assert!(matches!(result, ProcedureSpecificationKindError::InvalidSpecKindRefinement(_, _)));
            }

            #[test]
            fn refine_pure_with_predicate() {
                let item = Refined(Pure, Predicate(None));
                let result = item.validate().expect_err("Expected error");
                assert!(matches!(result, ProcedureSpecificationKindError::InvalidSpecKindRefinement(_, _)));
            }

            #[test]
            fn refine_predicate_with_pure() {
                let item = Refined(Predicate(None), Pure);
                let result = item.validate().expect_err("Expected error");
                assert!(matches!(result, ProcedureSpecificationKindError::InvalidSpecKindRefinement(_, _)));
            }

            #[test]
            fn refine_predicate_with_impure() {
                let item = Refined(Predicate(None), Impure);
                let result = item.validate().expect_err("Expected error");
                assert!(matches!(result, ProcedureSpecificationKindError::InvalidSpecKindRefinement(_, _)));
            }
        }

        mod is_impure {
            use super::*;

            macro_rules! impure_checks {
                    ($($name:ident: $value:expr,)*) => {
                        $(
                            #[test]
                            fn $name() {
                                let (item, expected) = $value;
                                let item: SpecificationItem<ProcedureSpecificationKind> = item;
                                let result = item.is_impure().expect("Expected impure");
                                assert_eq!(result, expected);
                            }
                        )*
                    }
                }

            impure_checks!(
                    empty: (Empty, true),
                    inherent_impure: (Inherent(Impure), true),
                    inherent_pure: (Inherent(Pure), false),
                    inherent_predicate: (Inherent(Predicate(None)), false),
                    inherited_impure: (Inherited(Impure), true),
                    inherited_pure: (Inherited(Pure), false),
                    inherited_predicate: (Inherited(Predicate(None)), false),
                    refined_impure_parent_impure_child: (Refined(Impure, Impure), true),
                    refined_impure_parent_pure_child: (Refined(Impure, Pure), false),
                    refined_pure_parent_with_pure_child: (Refined(Pure, Pure), false),
                    refined_predicate_parent_with_predicate_child: (Refined(Predicate(None), Predicate(None)), false),
            );
        }

        mod is_pure {
            use super::*;

            macro_rules! pure_checks {
                    ($($name:ident: $value:expr,)*) => {
                        $(
                            #[test]
                            fn $name() {
                                let (item, expected) = $value;
                                let item: SpecificationItem<ProcedureSpecificationKind> = item;
                                let result = item.is_pure().expect("Expected pure");
                                assert_eq!(result, expected);
                            }
                        )*
                    }
                }

            pure_checks!(
                    empty: (Empty, false),
                    inherent_impure: (Inherent(Impure), false),
                    inherent_pure: (Inherent(Pure), true),
                    inherent_predicate: (Inherent(Predicate(None)), true),
                    inherited_impure: (Inherited(Impure), false),
                    inherited_pure: (Inherited(Pure), true),
                    inherited_predicate: (Inherited(Predicate(None)), true),
                    refined_impure_parent_impure_child: (Refined(Impure, Impure), false),
                    refined_impure_parent_pure_child: (Refined(Impure, Pure), true),
                    refined_pure_parent_with_pure: (Refined(Pure, Pure), true),
                    refined_predicate_parent_with_predicate_child: (Refined(Predicate(None), Predicate(None)), true),
            );
        }
    }
}<|MERGE_RESOLUTION|>--- conflicted
+++ resolved
@@ -43,7 +43,9 @@
     pub fn empty() -> Self {
         ProcedureSpecification {
             span: None,
-            kind: SpecificationItem::Empty,
+            // We never create an empty "kind". Having no concrete user-annotation
+            // defaults to an impure function
+            kind: SpecificationItem::Inherent(ProcedureSpecificationKind::Impure),
             pres: SpecificationItem::Empty,
             posts: SpecificationItem::Empty,
             pledges: SpecificationItem::Empty,
@@ -56,8 +58,9 @@
 pub enum ProcedureSpecificationKind {
     Impure,
     Pure,
-    /// The specification is a predicate with the enclosed body
-    Predicate(LocalDefId),
+    /// The specification is a predicate with the enclosed body.
+    /// The body can be None to account for abstract predicates.
+    Predicate(Option<LocalDefId>),
 }
 
 #[derive(Clone, Debug, PartialEq, Eq, Hash)]
@@ -523,85 +526,6 @@
     }
 }
 
-<<<<<<< HEAD
-impl Refinable for SpecificationSet {
-    fn refine(self, other: &Self) -> Self {
-        if self.is_procedure() && other.is_procedure() {
-            let self_proc = self.into_procedure();
-            let other_proc = other.expect_procedure();
-            let refined = self_proc.refine(other_proc);
-            return SpecificationSet::Procedure(refined);
-        }
-        self
-    }
-}
-
-#[derive(Debug, Clone)]
-pub struct ProcedureSpecification {
-    pub span: Option<Span>,
-    pub kind: SpecificationItem<ProcedureSpecificationKind>,
-    pub pres: SpecificationItem<Vec<LocalDefId>>,
-    pub posts: SpecificationItem<Vec<LocalDefId>>,
-    pub pledges: SpecificationItem<Vec<Pledge>>,
-    pub trusted: SpecificationItem<bool>,
-}
-
-impl ProcedureSpecification {
-    pub fn empty() -> Self {
-        ProcedureSpecification {
-            span: None,
-            // We never create an empty "kind". Having no concrete user-annotation
-            // defaults to an impure function
-            kind: SpecificationItem::Inherent(ProcedureSpecificationKind::Impure),
-            pres: SpecificationItem::Empty,
-            posts: SpecificationItem::Empty,
-            pledges: SpecificationItem::Empty,
-            trusted: SpecificationItem::Inherent(false),
-        }
-    }
-}
-
-#[derive(Clone, Copy, Debug, PartialEq)]
-pub enum ProcedureSpecificationKind {
-    Impure,
-    Pure,
-    /// The specification is a predicate with the enclosed body.
-    /// The body can be None to account for abstract predicates.
-    Predicate(Option<LocalDefId>),
-}
-
-impl Display for ProcedureSpecificationKind {
-    fn fmt(&self, f: &mut Formatter<'_>) -> std::fmt::Result {
-        match self {
-            ProcedureSpecificationKind::Impure => write!(f, "Impure"),
-            ProcedureSpecificationKind::Pure => write!(f, "Pure"),
-            ProcedureSpecificationKind::Predicate(_) => write!(f, "Predicate"),
-        }
-    }
-}
-
-#[derive(Debug, Clone)]
-pub struct LoopSpecification {
-    pub invariant: LocalDefId,
-}
-
-/// A map of specifications keyed by local or external DefIds.
-#[derive(Default, Debug, Clone)]
-pub struct DefSpecificationMap {
-    pub specs: HashMap<DefId, SpecificationSet>,
-}
-
-impl DefSpecificationMap {
-    pub fn new() -> Self {
-        Self::default()
-    }
-    pub fn get(&self, def_id: &DefId) -> Option<&SpecificationSet> {
-        self.specs.get(def_id)
-    }
-}
-
-=======
->>>>>>> 8aa16903
 #[cfg(test)]
 mod tests {
     use super::*;
