--- conflicted
+++ resolved
@@ -115,7 +115,6 @@
         let uuid = Uuid::new_v4().to_simple();
         format!("{}_{}", ident, uuid)
     }
-<<<<<<< HEAD
 
     fn generate_name_for_type(&self, ty: &syn::Type) -> Result<String, String> {
         Ok(match ty {
@@ -133,307 +132,6 @@
                 return Err(format!("could not generate name for type {:?}", ty))
             }
         })
-    }
-}
-
-#[derive(Debug, Clone)]
-/// A Rust expression used in the specification.
-pub struct Expression<EID, ET> {
-    /// Identifier of the specification to which this expression belongs.
-    pub spec_id: SpecificationId,
-    /// Unique identifier.
-    pub id: EID,
-    /// Actual expression.
-    pub expr: ET,
-}
-
-#[derive(Debug, Clone)]
-/// An assertion used in the specification.
-pub struct Assertion<EID, ET, AT> {
-    /// Subassertions.
-    pub kind: Box<AssertionKind<EID, ET, AT>>,
-}
-
-#[derive(Debug, Clone)]
-/// A single trigger for a quantifier.
-pub struct Trigger<EID, ET>(pub Vec<Expression<EID, ET>>);
-
-impl<EID, ET> Trigger<EID, ET> {
-    /// Construct a new trigger, which is a “conjunction” of terms.
-    pub fn new(terms: Vec<Expression<EID, ET>>) -> Trigger<EID, ET> {
-        Trigger(terms)
-    }
-    /// Getter for terms.
-    pub fn terms(&self) -> &Vec<Expression<EID, ET>> {
-        &self.0
-    }
-}
-
-impl<EID, ET> IntoIterator for Trigger<EID, ET> {
-    type Item = Expression<EID, ET>;
-    type IntoIter = ::std::vec::IntoIter<Self::Item>;
-    fn into_iter(self) -> Self::IntoIter {
-        self.0.into_iter()
-    }
-}
-
-#[derive(Debug, Clone)]
-/// A set of triggers used in the quantifier.
-pub struct TriggerSet<EID, ET>(pub Vec<Trigger<EID, ET>>);
-
-impl<EID, ET> TriggerSet<EID, ET> {
-    /// Construct a new trigger set.
-    pub fn new(triggers: Vec<Trigger<EID, ET>>) -> TriggerSet<EID, ET> {
-        TriggerSet(triggers)
-    }
-    /// Getter for triggers.
-    pub fn triggers(&self) -> &Vec<Trigger<EID, ET>> {
-        &self.0
-    }
-}
-
-impl<EID, ET> IntoIterator for TriggerSet<EID, ET> {
-    type Item = Trigger<EID, ET>;
-    type IntoIter = ::std::vec::IntoIter<Self::Item>;
-    fn into_iter(self) -> Self::IntoIter {
-        self.0.into_iter()
-    }
-}
-
-#[derive(Debug, Clone)]
-/// Variables used in a quantifier.
-pub struct QuantifierVars<EID, AT> {
-    /// Identifier of the specification to which these variables belongs.
-    pub spec_id: SpecificationId,
-    /// Unique id for this sequence of variables.
-    pub id: EID,
-    /// Variables.
-    pub vars: Vec<AT>,
-}
-
-#[derive(Debug, Clone)]
-/// Variables used in a specification entailment.
-pub struct SpecEntailmentVars<EID, AT> {
-    /// Identifier of the specification to which these variables belongs.
-    pub spec_id: SpecificationId,
-    /// Unique id of the pre state.
-    pub pre_id: EID,
-    /// Unique id of the post state.
-    pub post_id: EID,
-    /// Variables.
-    pub args: Vec<AT>,
-    pub result: AT,
-}
-
-#[derive(Debug, Clone)]
-/// An assertion kind used in the specification.
-pub enum AssertionKind<EID, ET, AT> {
-    /// A single Rust expression.
-    Expr(Expression<EID, ET>),
-    /// Conjunction &&.
-    And(Vec<Assertion<EID, ET, AT>>),
-    /// Implication ==>
-    Implies(Assertion<EID, ET, AT>, Assertion<EID, ET, AT>),
-    /// TODO < Even > ==> x % 2 == 0
-    TypeCond(QuantifierVars<EID, AT>, Assertion<EID, ET, AT>),
-    /// Universal quantifier
-    ForAll(
-        QuantifierVars<EID, AT>,
-        TriggerSet<EID, ET>,
-        Assertion<EID, ET, AT>,
-    ),
-    /// Existential quantifier
-    Exists(
-        QuantifierVars<EID, AT>,
-        TriggerSet<EID, ET>,
-        Assertion<EID, ET, AT>,
-    ),
-    /// Specification entailment
-    SpecEntailment {
-        closure: Expression<EID, ET>,
-        arg_binders: SpecEntailmentVars<EID, AT>,
-        pres: Vec<Assertion<EID, ET, AT>>,
-        posts: Vec<Assertion<EID, ET, AT>>,
-    },
-}
-
-#[derive(Debug, Clone)]
-/// Pledge `after_expiry(ref => rhs)`
-///     or `after_expiry_if(ref => lhs, rhs)`
-pub struct Pledge<EID, ET, AT> {
-    /// The ref.
-    pub reference: Option<Expression<EID, ET>>,
-    /// The body lhs.
-    pub lhs: Option<Assertion<EID, ET, AT>>,
-    /// The body rhs.
-    pub rhs: Assertion<EID, ET, AT>,
-}
-
-#[derive(Debug, Clone)]
-/// Specification such as precondition, postcondition, or invariant.
-pub struct Specification<EID, ET, AT> {
-    /// Specification type.
-    pub typ: SpecType,
-    /// Actual specification.
-    pub assertion: Assertion<EID, ET, AT>,
-}
-
-/// Specification of a loop.
-#[derive(Debug, Clone)]
-pub struct LoopSpecification<EID, ET, AT> {
-    /// Loop invariant.
-    pub invariant: Vec<Assertion<EID, ET, AT>>,
-}
-
-impl<EID, ET, AT> LoopSpecification<EID, ET, AT> {
-    pub fn new(invariant: Vec<Assertion<EID, ET, AT>>) -> Self {
-        Self { invariant }
-    }
-    pub fn empty() -> Self {
-        Self::new(Vec::new())
-    }
-    pub fn is_empty(&self) -> bool {
-        self.invariant.is_empty()
-    }
-}
-
-/// Specification of a procedure.
-#[derive(Debug, Clone)]
-pub struct ProcedureSpecification<EID, ET, AT> {
-    /// Preconditions.
-    pub pres: Vec<Assertion<EID, ET, AT>>,
-    /// Postconditions.
-    pub posts: Vec<Assertion<EID, ET, AT>>,
-    /// Pledges in the postcondition.
-    pub pledges: Vec<Pledge<EID, ET, AT>>,
-
-    /// Body of a `predicate!` function if this assertion originates from one.
-    /// This will be encoded to viper instead of the translation from Rust
-    /// otherwise.
-    pub predicate_body: Option<Assertion<EID, ET, AT>>,
-
-    pub pure: bool,
-    pub trusted: bool,
-}
-
-impl<EID, ET, AT> ProcedureSpecification<EID, ET, AT> {
-    pub fn new(
-        pres: Vec<Assertion<EID, ET, AT>>,
-        posts: Vec<Assertion<EID, ET, AT>>,
-        pledges: Vec<Pledge<EID, ET, AT>>,
-        predicate_body: Option<Assertion<EID, ET, AT>>,
-    ) -> Self {
-        Self {
-            pres,
-            posts,
-            pledges,
-            predicate_body,
-            pure: false,
-            trusted: false,
-        }
-    }
-    pub fn empty() -> Self {
-        Self::new(Vec::new(), Vec::new(), Vec::new(), None)
-    }
-    pub fn is_empty(&self) -> bool {
-        // TODO: should pledges be here as well?
-        self.pres.is_empty() && self.posts.is_empty() && self.predicate_body.is_none()
-    }
-}
-
-impl<EID: Clone + Debug, ET: Clone + Debug, AT: Clone + Debug> ProcedureSpecification<EID, ET, AT> {
-    /// Trait implementation method refinement
-    /// Choosing alternative C as discussed in
-    /// <https://ethz.ch/content/dam/ethz/special-interest/infk/chair-program-method/pm/documents/Education/Theses/Matthias_Erdin_MA_report.pdf>
-    /// pp 19-23
-    ///
-    /// In other words, any pre-/post-condition provided by `other` will overwrite any provided by
-    /// `self`.
-    #[must_use]
-    pub fn refine(&self, other: &Self) -> Self {
-        let pres = if other.pres.is_empty() {
-            self.pres.clone()
-        } else {
-            other.pres.clone()
-        };
-        let posts = if other.posts.is_empty() {
-            self.posts.clone()
-        } else {
-            other.posts.clone()
-        };
-        let pledges = if other.pledges.is_empty() {
-            self.pledges.clone()
-        } else {
-            other.pledges.clone()
-        };
-        let predicate_body = if other.predicate_body.is_none() {
-            self.predicate_body.clone()
-        } else {
-            other.predicate_body.clone()
-        };
-        Self {
-            pres,
-            posts,
-            pledges,
-            predicate_body,
-            pure: other.pure,
-            trusted: other.trusted,
-        }
-    }
-}
-
-#[derive(Debug, Clone)]
-/// Specification of a single element such as procedure or loop.
-pub enum SpecificationSet<EID, ET, AT> {
-    /// Procedure specifications (preconditions, postconditions, pledges, attributes).
-    Procedure(ProcedureSpecification<EID, ET, AT>),
-    /// Loop invariant.
-    Loop(LoopSpecification<EID, ET, AT>),
-    /// Struct invariant.
-    Struct(Vec<Specification<EID, ET, AT>>),
-}
-
-impl<EID, ET, AT> SpecificationSet<EID, ET, AT> {
-    pub fn is_empty(&self) -> bool {
-        match self {
-            SpecificationSet::Procedure(spec) => spec.is_empty(),
-            SpecificationSet::Loop(ref invs) => invs.is_empty(),
-            SpecificationSet::Struct(ref invs) => invs.is_empty(),
-        }
-    }
-}
-
-impl<EID: Clone + Debug, ET: Clone + Debug, AT: Clone + Debug> SpecificationSet<EID, ET, AT> {
-    #[track_caller]
-    pub fn expect_procedure(&self) -> &ProcedureSpecification<EID, ET, AT> {
-        if let SpecificationSet::Procedure(spec) = self {
-            return spec;
-        }
-        unreachable!("expected Procedure: {:?}", self);
-    }
-
-    #[track_caller]
-    pub fn expect_mut_procedure(&mut self) -> &mut ProcedureSpecification<EID, ET, AT> {
-        if let SpecificationSet::Procedure(spec) = self {
-            return spec;
-        }
-        unreachable!("expected Procedure: {:?}", self);
-    }
-
-    #[track_caller]
-    pub fn expect_loop(&self) -> &LoopSpecification<EID, ET, AT> {
-        if let SpecificationSet::Loop(spec) = self {
-            return spec;
-        }
-        unreachable!("expected Loop: {:?}", self);
-    }
-
-    #[track_caller]
-    pub fn expect_struct(&self) -> &Vec<Specification<EID, ET, AT>> {
-        if let SpecificationSet::Struct(spec) = self {
-            return spec;
-        }
-        unreachable!("expected Struct: {:?}", self);
     }
 }
 
@@ -471,6 +169,4 @@
             assert_eq!(prefix, captures.get(1).unwrap().as_str());
         }
     }
-=======
->>>>>>> 19371627
 }