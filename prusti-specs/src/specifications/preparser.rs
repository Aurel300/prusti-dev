--- conflicted
+++ resolved
@@ -7,11 +7,7 @@
 use syn::spanned::Spanned;
 
 use super::common;
-<<<<<<< HEAD
 use crate::rewriter;
-=======
-use crate::specifications::common::{QuantifierVars, SpecEntailmentVars, TriggerSet, Trigger};
->>>>>>> 6c3060ba
 
 pub type AssertionWithoutId = common::Assertion<(), syn::Expr, Arg>;
 pub type PledgeWithoutId = common::Pledge<(), syn::Expr, Arg>;
@@ -94,17 +90,17 @@
     /// Stubs to maintain existing public API
     pub fn extract_assertion(&mut self) -> syn::Result<AssertionWithoutId> {
         Ok(AssertionWithoutId {
-            kind: box common::AssertionKind::And(vec![])
+            kind: Box::new(common::AssertionKind::And(vec![]))
         })
     }
     pub fn extract_pledge(&mut self) -> syn::Result<PledgeWithoutId> {
         Ok(PledgeWithoutId {
             reference: None,
             lhs: Some(AssertionWithoutId {
-                        kind: box common::AssertionKind::And(vec![])
+                        kind: Box::new(common::AssertionKind::And(vec![]))
                       }),
             rhs: AssertionWithoutId {
-                    kind: box common::AssertionKind::And(vec![])
+                    kind: Box::new(common::AssertionKind::And(vec![]))
                  },
         })
     }
@@ -113,7 +109,7 @@
             reference: None,
             lhs: None,
             rhs: AssertionWithoutId {
-                    kind: box common::AssertionKind::And(vec![])
+                    kind: Box::new(common::AssertionKind::And(vec![]))
                  },
         })
     }
@@ -121,13 +117,7 @@
     /// Creates a single Prusti assertion from the input and returns it.
     pub fn extract_assertion_expr(&mut self) -> syn::Result<syn::Expr> {
         if self.tokens.is_empty() {
-<<<<<<< HEAD
             Ok(rewriter::translate_empty_assertion())
-=======
-            Ok(AssertionWithoutId {
-                kind: Box::new(common::AssertionKind::And(vec![]))
-            })
->>>>>>> 6c3060ba
         } else {
             if let Some(span) = self.contains_both_and_or(&self.tokens) {
                 return Err(self.error_ambiguous_expression(span));
@@ -187,13 +177,7 @@
         let lhs = self.parse_conjunction()?;
         if self.consume_operator("==>") {
             let rhs = self.parse_prusti()?;
-<<<<<<< HEAD
             Ok(rewriter::translate_implication(lhs, rhs))
-=======
-            Ok(AssertionWithoutId {
-                kind: Box::new(common::AssertionKind::Implies(lhs, rhs)),
-            })
->>>>>>> 6c3060ba
         } else {
             Ok(lhs)
         }
@@ -206,23 +190,11 @@
         if conjuncts.len() == 1 {
             Ok(conjuncts.pop().unwrap())
         } else {
-<<<<<<< HEAD
             Ok(rewriter::translate_conjunction(conjuncts))
         }
     }
     fn parse_entailment(&mut self) -> syn::Result<syn::Expr> {
         if (self.peek_group(Delimiter::Parenthesis) && !self.is_part_of_rust_expr()) || self.peek_keyword("forall") {
-=======
-            Ok(AssertionWithoutId {
-                kind: Box::new(common::AssertionKind::And(conjuncts))
-            })
-        }
-    }
-    fn parse_entailment(&mut self) -> syn::Result<AssertionWithoutId> {
-        if (self.peek_group(Delimiter::Parenthesis) && !self.is_part_of_rust_expr()) ||
-           self.peek_keyword("forall") ||
-           self.peek_keyword("exists") {
->>>>>>> 6c3060ba
             self.parse_primary()
         } else {
             let lhs = self.parse_rust_until(",")?;
@@ -246,13 +218,7 @@
                     Err(self.error_expected("`[`"))
                 }
             } else {
-<<<<<<< HEAD
                 Ok(lhs)
-=======
-                Ok(AssertionWithoutId {
-                    kind: Box::new(common::AssertionKind::Expr(lhs))
-                })
->>>>>>> 6c3060ba
             }
         }
     }
@@ -292,25 +258,15 @@
             self.from_token_stream_last_span(stream).extract_assertion_expr()
         } else if self.consume_keyword("forall") {
             if let Some(stream) = self.consume_group(Delimiter::Parenthesis) {
-                self.from_token_stream_last_span(stream).extract_quantifier_rhs(false)
+                self.from_token_stream_last_span(stream).extract_forall_rhs()
             } else {
                 Err(self.error_expected("`(`"))
             }
-        } else if self.consume_keyword("exists") {
-            if let Some(stream) = self.consume_group(Delimiter::Parenthesis) {
-                self.from_token_stream_last_span(stream).extract_quantifier_rhs(true)
-            } else {
-                Err(self.error_expected("`(`"))
-            }
-        } else {
-            Err(self.error_expected("`(`, `forall` or `exists`"))
-        }
-    }
-<<<<<<< HEAD
+        } else {
+            Err(self.error_expected("`(` or `forall`"))
+        }
+    }
     fn extract_forall_rhs(&mut self) -> syn::Result<syn::Expr> {
-=======
-    fn extract_quantifier_rhs(&mut self, exists: bool) -> syn::Result<AssertionWithoutId> {
->>>>>>> 6c3060ba
         if !self.consume_operator("|") {
             return Err(self.error_expected("`|`"));
         }
@@ -351,22 +307,7 @@
             }
         }
 
-<<<<<<< HEAD
         Ok(rewriter::translate_forall(vars, vec_of_triggers, body))
-=======
-        let vars = QuantifierVars {
-            spec_id: common::SpecificationId::dummy(),
-            id: (),
-            vars,
-        };
-        Ok(AssertionWithoutId {
-            kind: if exists {
-                Box::new(common::AssertionKind::Exists(vars, trigger_set, body))
-            } else {
-                Box::new(common::AssertionKind::ForAll(vars, trigger_set, body))
-            }
-        })
->>>>>>> 6c3060ba
     }
 
     fn parse_rust_until(&mut self, terminator: &str) -> syn::Result<syn::Expr> {
