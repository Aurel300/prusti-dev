--- conflicted
+++ resolved
@@ -13,16 +13,8 @@
 use prusti_interface::{data::ProcedureDefId, environment::Environment};
 use rustc_hash::{FxHashMap, FxHashSet};
 use rustc_middle::ty::TyCtxt;
-<<<<<<< HEAD
 use std::cell::{Ref, RefCell};
-use vir_crate::{high as vir_high, polymorphic as vir_poly};
-=======
-use std::{
-    cell::{Ref, RefCell},
-    collections::{HashMap, HashSet},
-};
 use vir_crate::{common::identifier::WithIdentifier, high as vir_high, polymorphic as vir_poly};
->>>>>>> 14a436f9
 
 type Key = (ProcedureDefId, Vec<vir_high::Type>);
 
