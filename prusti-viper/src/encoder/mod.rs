--- conflicted
+++ resolved
@@ -15,12 +15,8 @@
 mod loop_encoder;
 mod mir_encoder;
 mod mir_successor;
-<<<<<<< HEAD
 mod mir_interpreter;
-mod optimiser;
-=======
 mod optimizer;
->>>>>>> ce53036b
 mod places;
 mod procedure_encoder;
 mod pure_function_encoder;
