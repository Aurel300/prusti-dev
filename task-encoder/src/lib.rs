--- conflicted
+++ resolved
@@ -273,17 +273,6 @@
     {
         let task_key = Self::task_to_key(&task);
 
-<<<<<<< HEAD
-        let task_key_clone = task_key.clone();
-        let in_cache = Self::with_cache(move |cache| {
-            let mut cache = cache.borrow_mut();
-
-            match cache.get(&task_key_clone) {
-                Some(e) => match e {
-                    TaskEncoderCacheState::ErrorEnqueue { error }
-                    | TaskEncoderCacheState::ErrorEncode { error, .. } => Some(Err(error.clone())),
-
-=======
         let in_cache = Self::with_cache(|cache| {
             let mut cache = cache.borrow_mut();
 
@@ -291,7 +280,6 @@
                 Some(e) => match e {
                     TaskEncoderCacheState::ErrorEnqueue { error }
                     | TaskEncoderCacheState::ErrorEncode { error, .. } => Some(Err(error.clone())),
->>>>>>> 1222bc08
                     TaskEncoderCacheState::Encoded {
                         output_ref,
                         output_local,
@@ -302,36 +290,18 @@
                         output_local.clone(),
                         output_dep.clone(),
                     ))),
-<<<<<<< HEAD
-
-                    TaskEncoderCacheState::Enqueued | TaskEncoderCacheState::Started { .. } => {
-                        panic!("Encoding already started or enqueued")
-                    }
-                },
-                None => {
-                    // enqueue
-                    cache.insert(task_key_clone, TaskEncoderCacheState::Enqueued);
-=======
                     TaskEncoderCacheState::Enqueued | TaskEncoderCacheState::Started { .. } =>
                         panic!("Encoding already started or enqueued"),
                 },
                 None => {
                     // enqueue
                     cache.insert(task_key.clone(), TaskEncoderCacheState::Enqueued);
->>>>>>> 1222bc08
                     None
                 }
             }
         });
-<<<<<<< HEAD
-
-        match in_cache {
-            None => {}
-            Some(x) => return x,
-=======
         if let Some(in_cache) = in_cache {
             return in_cache;
->>>>>>> 1222bc08
         }
 
         let mut deps: TaskEncoderDependencies<'vir> = Default::default();
