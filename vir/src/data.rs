--- conflicted
+++ resolved
@@ -4,7 +4,7 @@
 
 use prusti_rustc_interface::middle::mir;
 
-use crate::{refs::*, FunctionIdent, UnknownArity};
+use crate::{refs::*, CallableIdent, FunctionIdent, UnknownArity};
 
 #[derive(Serialize, Deserialize, Hash)]
 pub struct LocalData<'vir> {
@@ -12,11 +12,8 @@
     #[serde(with = "crate::serde::serde_ref")] pub ty: Type<'vir>,
 }
 
-<<<<<<< HEAD
 #[derive(Eq, PartialEq)]
-=======
 #[derive(Serialize, Deserialize, Hash)]
->>>>>>> 0f38d82e
 pub struct LocalDeclData<'vir> {
     #[serde(with = "crate::serde::serde_str")] pub name: &'vir str, // TODO: identifiers
     #[serde(with = "crate::serde::serde_ref")] pub ty: Type<'vir>,
@@ -115,11 +112,7 @@
     }
 }
 
-<<<<<<< HEAD
-#[derive(PartialEq, Eq, Ord, PartialOrd)]
-=======
-#[derive(PartialEq, Eq, Serialize, Deserialize, Hash)]
->>>>>>> 0f38d82e
+#[derive(PartialEq, Eq, Ord, PartialOrd, Serialize, Deserialize, Hash)]
 pub enum TypeData<'vir> {
     Int,
     Bool,
@@ -135,22 +128,14 @@
     Unsupported(UnsupportedType<'vir>)
 }
 
-<<<<<<< HEAD
-#[derive(Clone, PartialEq, Eq, Ord, PartialOrd)]
-=======
-#[derive(PartialEq, Eq, Clone, Serialize, Deserialize, Hash)]
->>>>>>> 0f38d82e
+#[derive(PartialEq, Eq, Clone, Ord, PartialOrd, Serialize, Deserialize, Hash)]
 pub struct UnsupportedType<'vir> {
     #[serde(with = "crate::serde::serde_str")] pub name: &'vir str,
 }
 
 pub type TySubsts<'vir> = HashMap<&'vir str, Type<'vir>>;
 
-<<<<<<< HEAD
-#[derive(Clone, Copy, Debug, PartialEq, Eq, Ord, PartialOrd)]
-=======
-#[derive(Clone, Copy, Debug, PartialEq, Eq, Serialize, Deserialize, Hash)]
->>>>>>> 0f38d82e
+#[derive(Clone, Copy, Debug, PartialEq, Eq, Ord, PartialOrd, Serialize, Deserialize, Hash)]
 pub struct DomainParamData<'vir> {
     #[serde(with = "crate::serde::serde_str")] pub name: &'vir str, // TODO: identifiers
 }
