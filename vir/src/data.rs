use std::fmt::Debug;

use prusti_rustc_interface::middle::mir;
use crate::{refs::*, UnaryArity};

pub struct LocalData<'vir> {
    pub name: &'vir str, // TODO: identifiers
}

pub struct LocalDeclData<'vir> {
    pub name: &'vir str, // TODO: identifiers
    pub ty: Type<'vir>,
}

#[derive(Clone, Copy, Debug)]
pub enum UnOpKind {
    Neg,
    Not,
}
impl From<mir::UnOp> for UnOpKind {
    fn from(value: mir::UnOp) -> Self {
        match value {
            mir::UnOp::Not => UnOpKind::Not,
            mir::UnOp::Neg => UnOpKind::Neg,
        }
    }
}
impl From<&mir::UnOp> for UnOpKind {
    fn from(value: &mir::UnOp) -> Self {
        UnOpKind::from(*value)
    }
}

#[derive(Clone, Copy, Debug)]
pub enum BinOpKind {
    CmpEq,
    CmpNe,
    CmpGt,
    CmpLt,
    CmpGe,
    CmpLe,
    And,
    Or,
    Add,
    Sub,
    Mod,
    // ...
}
impl From<mir::BinOp> for BinOpKind {
    fn from(value: mir::BinOp) -> Self {
        match value {
            mir::BinOp::Add => BinOpKind::Add,
            mir::BinOp::AddUnchecked => todo!(),
            mir::BinOp::Sub => todo!(),
            mir::BinOp::SubUnchecked => todo!(),
            mir::BinOp::Mul => todo!(),
            mir::BinOp::MulUnchecked => todo!(),
            mir::BinOp::Div => todo!(),
            mir::BinOp::Rem => todo!(),
            mir::BinOp::BitXor => todo!(),
            mir::BinOp::BitAnd => todo!(),
            mir::BinOp::BitOr => todo!(),
            mir::BinOp::Shl => todo!(),
            mir::BinOp::ShlUnchecked => todo!(),
            mir::BinOp::Shr => todo!(),
            mir::BinOp::ShrUnchecked => todo!(),
            mir::BinOp::Eq => BinOpKind::CmpEq,
            mir::BinOp::Lt => BinOpKind::CmpLt,
            mir::BinOp::Le => BinOpKind::CmpLe,
            mir::BinOp::Ne => BinOpKind::CmpNe,
            mir::BinOp::Ge => BinOpKind::CmpGe,
            mir::BinOp::Gt => BinOpKind::CmpGt,
            mir::BinOp::Offset => todo!(),
        }
    }
}
impl From<&mir::BinOp> for BinOpKind {
    fn from(value: &mir::BinOp) -> Self {
        BinOpKind::from(*value)
    }
}

pub enum ConstData {
    Bool(bool),
    Int(u128), // TODO: what about negative numbers? larger numbers?
    Wildcard,
<<<<<<< HEAD
=======
    Null,
>>>>>>> 1b9a7042
}

pub enum TypeData<'vir> {
    Int {
        bit_width: u8,
        signed: bool,
    },
    Bool,
    DomainTypeParam(DomainParamData<'vir>), // TODO: identifiers
    Domain(&'vir str, &'vir [Type<'vir>]), // TODO: identifiers
    // TODO: separate `TyParam` variant? `Domain` used for now
    Ref, // TODO: typed references ?
    Perm,
}

#[derive(Clone, Copy, Debug)]
pub struct DomainParamData<'vir> {
    pub name: &'vir str, // TODO: identifiers
}

pub struct FieldData<'vir> {
    pub(crate) name: &'vir str, // TODO: identifiers
    pub(crate) ty: Type<'vir>,
}

pub struct DomainFunctionData<'vir> {
    pub(crate) unique: bool,
    pub(crate) name: &'vir str, // TODO: identifiers
    pub(crate) args: &'vir [Type<'vir>],
    pub(crate) ret: Type<'vir>,
}

pub enum CfgBlockLabelData {
    Start,
    End,
    BasicBlock(usize),
}

pub type AccFieldData<'vir> = crate::gendata::AccFieldGenData<'vir, !, !>;
pub type BinOpData<'vir> = crate::gendata::BinOpGenData<'vir, !, !>;
pub type CfgBlockData<'vir> = crate::gendata::CfgBlockGenData<'vir, !, !>;
pub type DomainAxiomData<'vir> = crate::gendata::DomainAxiomGenData<'vir, !, !>;
pub type DomainData<'vir> = crate::gendata::DomainGenData<'vir, !, !>;
pub type ExprData<'vir> = crate::gendata::ExprGenData<'vir, !, !>;
pub type ExprKindData<'vir> = crate::gendata::ExprKindGenData<'vir, ! ,!>;
pub type ForallData<'vir> = crate::gendata::ForallGenData<'vir, !, !>;
pub type FuncAppData<'vir> = crate::gendata::FuncAppGenData<'vir, !, !>;
pub type FunctionData<'vir> = crate::gendata::FunctionGenData<'vir, !, !>;
pub type GotoIfData<'vir> = crate::gendata::GotoIfGenData<'vir, !, !>;
pub type LetData<'vir> = crate::gendata::LetGenData<'vir, !, !>;
pub type MethodCallData<'vir> = crate::gendata::MethodCallGenData<'vir, !, !>;
pub type MethodData<'vir> = crate::gendata::MethodGenData<'vir, !, !>;
pub type PredicateAppData<'vir> = crate::gendata::PredicateAppGenData<'vir, !, !>;
pub type PredicateData<'vir> = crate::gendata::PredicateGenData<'vir, !, !>;
pub type ProgramData<'vir> = crate::gendata::ProgramGenData<'vir, !, !>;
pub type PureAssignData<'vir> = crate::gendata::PureAssignGenData<'vir, !, !>;
pub type StmtData<'vir> = crate::gendata::StmtGenData<'vir, !, !>;
pub type TerminatorStmtData<'vir> = crate::gendata::TerminatorStmtGenData<'vir, !, !>;
pub type TernaryData<'vir> = crate::gendata::TernaryGenData<'vir, !, !>;
pub type UnOpData<'vir> = crate::gendata::UnOpGenData<'vir, !, !>;
pub type UnfoldingData<'vir> = crate::gendata::UnfoldingGenData<'vir, !, !>;<|MERGE_RESOLUTION|>--- conflicted
+++ resolved
@@ -84,10 +84,7 @@
     Bool(bool),
     Int(u128), // TODO: what about negative numbers? larger numbers?
     Wildcard,
-<<<<<<< HEAD
-=======
     Null,
->>>>>>> 1b9a7042
 }
 
 pub enum TypeData<'vir> {
