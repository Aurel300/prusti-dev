use std::fmt::{Debug, Display, Formatter, Result as FmtResult};

use crate::data::*;
use crate::gendata::*;

fn fmt_comma_sep_display<T: Display>(f: &mut Formatter<'_>, els: &[T]) -> FmtResult {
    els.iter()
        .enumerate()
        .map(|(idx, el)| {
            if idx > 0 { write!(f, ", ")? }
            el.fmt(f)
        })
        .collect::<FmtResult>()
}
fn fmt_comma_sep<T: Debug>(f: &mut Formatter<'_>, els: &[T]) -> FmtResult {
    els.iter()
        .enumerate()
        .map(|(idx, el)| {
            if idx > 0 { write!(f, ", ")? }
            el.fmt(f)
        })
        .collect::<FmtResult>()
}
fn fmt_comma_sep_lines<T: Debug>(f: &mut Formatter<'_>, els: &[T]) -> FmtResult {
    for (idx, el) in els.iter().enumerate() {
        write!(f, "  {:?}", el)?;
        if idx < els.len() - 1 {
            write!(f, ",")?;
        }
        writeln!(f, "")?;
    }
    Ok(())
}
fn indent(s: String) -> String {
    s
        .split("\n")
        .intersperse("\n  ")
        .collect::<String>()
}

impl<'vir, Curr, Next> Debug for AccFieldGenData<'vir, Curr, Next> {
    fn fmt(&self, f: &mut Formatter<'_>) -> FmtResult {
        write!(f, "acc({:?}.{}", self.recv, self.field.name)?;
        if let Some(perm) = self.perm {
            write!(f, ", {perm:?}")?;
        }
        write!(f, ")")
    }
}

impl<'vir, Curr, Next> Debug for BinOpGenData<'vir, Curr, Next> {
    fn fmt(&self, f: &mut Formatter<'_>) -> FmtResult {
        write!(f, "(")?;
        self.lhs.fmt(f)?;
        write!(f, ") {} (", match self.kind {
            BinOpKind::CmpEq => "==",
            BinOpKind::CmpNe => "!=",
            BinOpKind::CmpGt => ">",
            BinOpKind::CmpGe => ">=",
            BinOpKind::CmpLt => "<",
            BinOpKind::CmpLe => "<=",
            BinOpKind::And => "&&",
            BinOpKind::Or => "||",
            BinOpKind::Add => "+",
            BinOpKind::Sub => "-",
            BinOpKind::Mod => "%",
        })?;
        self.rhs.fmt(f)?;
        write!(f, ")")
    }
}

impl Debug for CfgBlockLabelData {
    fn fmt(&self, f: &mut Formatter<'_>) -> FmtResult {
        match self {
            Self::Start => write!(f, "start"),
            Self::End => write!(f, "end"),
            Self::BasicBlock(idx) => write!(f, "bb_{}", idx),
        }
    }
}

impl Debug for ConstData {
    fn fmt(&self, f: &mut Formatter<'_>) -> FmtResult {
        match self {
            Self::Bool(b) => write!(f, "{b}"),
            Self::Int(n) => write!(f, "{n}"),
            Self::Wildcard => write!(f, "wildcard"),
<<<<<<< HEAD
=======
            Self::Null => write!(f, "null"),
>>>>>>> 1b9a7042
        }
    }
}

impl<'vir, Curr, Next> Debug for DomainGenData<'vir, Curr, Next> {
    fn fmt(&self, f: &mut Formatter<'_>) -> FmtResult {
        write!(f, "domain {}", self.name)?;
        if !self.typarams.is_empty() {
            write!(f, "[")?;
            fmt_comma_sep_display(f, &self.typarams)?;
            write!(f, "]")?;
        }
        writeln!(f, " {{")?;
        self.axioms.iter().map(|el| el.fmt(f)).collect::<FmtResult>()?;
        self.functions.iter().map(|el| el.fmt(f)).collect::<FmtResult>()?;
        writeln!(f, "}}")
    }
}

impl<'vir, Curr, Next> Debug for DomainAxiomGenData<'vir, Curr, Next> {
    fn fmt(&self, f: &mut Formatter<'_>) -> FmtResult {
        writeln!(f, "  axiom {} {{", self.name)?;
        writeln!(f, "    {:?}", self.expr)?;
        writeln!(f, "  }}")
    }
}

impl<'vir> Debug for DomainFunctionData<'vir> {
    fn fmt(&self, f: &mut Formatter<'_>) -> FmtResult {
        write!(f, "  ")?;
        if self.unique {
            write!(f, "unique ")?;
        }
        write!(f, "function {}(", self.name)?;
        fmt_comma_sep(f, &self.args)?;
        writeln!(f, "): {:?}", self.ret)
    }
}

impl<'vir, Curr, Next> Debug for ExprGenData<'vir, Curr, Next> {
    fn fmt(&self, f: &mut Formatter<'_>) -> FmtResult {
        // TODO: Position, etc
        self.kind.fmt(f)
    }
}

impl<'vir, Curr, Next> Debug for ExprKindGenData<'vir, Curr, Next> {
    fn fmt(&self, f: &mut Formatter<'_>) -> FmtResult {
        match self {
            Self::AccField(e) => e.fmt(f),
            Self::BinOp(e) => e.fmt(f),
            Self::Const(e) => e.fmt(f),
            Self::Result => write!(f, "result"),
            Self::Field(e, field) => write!(f, "{:?}.{}", e, field.name),
            Self::Forall(e) => e.fmt(f),
            Self::FuncApp(e) => e.fmt(f),
            Self::Let(e) => e.fmt(f),
            Self::Lazy(desc, _) => write!(f, "%%/*{desc}*/"),
            Self::Local(e) => e.fmt(f),
            Self::Old(e) => write!(f, "old({:?})", e),
            Self::PredicateApp(e) => e.fmt(f),
            Self::Ternary(e) => e.fmt(f),
            Self::UnOp(e) => e.fmt(f),
            Self::Unfolding(e) => e.fmt(f),
            Self::Todo(e) => write!(f, "{}", e),
        }
    }
}

impl<'vir> Debug for FieldData<'vir> {
    fn fmt(&self, f: &mut Formatter<'_>) -> FmtResult {
        writeln!(f, "field {}: {:?}", self.name, self.ty)
    }
}

impl<'vir, Curr, Next> Debug for ForallGenData<'vir, Curr, Next> {
    fn fmt(&self, f: &mut Formatter<'_>) -> FmtResult {
        write!(f, "forall ")?;
        fmt_comma_sep(f, &self.qvars)?;
        write!(f, " ::")?;
        for trigger in self.triggers {
            write!(f, " {{")?;
            fmt_comma_sep(f, trigger)?;
            write!(f, "}}")?;
        }
        write!(f, " {:?}", self.body)
    }
}

impl<'vir, Curr, Next> Debug for FuncAppGenData<'vir, Curr, Next> {
    fn fmt(&self, f: &mut Formatter<'_>) -> FmtResult {
        if self.result_ty.is_some() {
            write!(f, "(")?;
        }
        write!(f, "{}(", self.target)?;
        fmt_comma_sep(f, &self.args)?;
        write!(f, ")")?;
        if let Some(rt) = self.result_ty {
            write!(f, ": {rt:?})")?;
        }
        Ok(())
    }
}

impl<'vir, Curr, Next> Debug for FunctionGenData<'vir, Curr, Next> {
    fn fmt(&self, f: &mut Formatter<'_>) -> FmtResult {
        writeln!(f, "function {}(", self.name)?;
        fmt_comma_sep_lines(f, &self.args)?;
        writeln!(f, "): {:?}", self.ret)?;
        self.pres.iter().map(|el| writeln!(f, "  requires {:?}", el)).collect::<FmtResult>()?;
        self.posts.iter().map(|el| writeln!(f, "  ensures {:?}", el)).collect::<FmtResult>()?;
        if let Some(expr) = self.expr {
            write!(f, "{{\n  ")?;
            expr.fmt(f)?;
            writeln!(f, "\n}}")?;
        }
        Ok(())
    }
}

impl<'vir, Curr, Next> Debug for LetGenData<'vir, Curr, Next> {
    fn fmt(&self, f: &mut Formatter<'_>) -> FmtResult {
        // write!(f, "(let {} == ({:?}) in {:?})", self.name, self.val, self.expr)

        // slightly nicer spacing for debugging:
        // - indent lines within `val`
        // - start the `expr` on a new line
        let str_val = indent(format!("{:?}", self.val));
        write!(f, "(let {} == ({str_val}) in\n{:?})", self.name, self.expr)
    }
}

impl<'vir> Debug for LocalData<'vir> {
    fn fmt(&self, f: &mut Formatter<'_>) -> FmtResult {
        write!(f, "{}", self.name)
    }
}

impl<'vir> Debug for LocalDeclData<'vir> {
    fn fmt(&self, f: &mut Formatter<'_>) -> FmtResult {
        write!(f, "{}: ", self.name)?;
        self.ty.fmt(f)?;
        Ok(())
    }
}

impl<'vir, Curr, Next> Debug for MethodGenData<'vir, Curr, Next> {
    fn fmt(&self, f: &mut Formatter<'_>) -> FmtResult {
        writeln!(f, "method {}(", self.name)?;
        fmt_comma_sep_lines(f, &self.args)?;
        if !self.rets.is_empty() {
            writeln!(f, ") returns (")?;
            fmt_comma_sep_lines(f, &self.rets)?;
            writeln!(f, ")")?;
        } else {
            writeln!(f, ")")?;
        }
        self.pres.iter().map(|el| writeln!(f, "  requires {:?}", el)).collect::<FmtResult>()?;
        self.posts.iter().map(|el| writeln!(f, "  ensures {:?}", el)).collect::<FmtResult>()?;
        if let Some(blocks) = self.blocks.as_ref() {
            writeln!(f, "{{")?;
            for block in blocks.iter() {
                writeln!(f, "label {:?}", block.label)?;
                for stmt in block.stmts {
                    writeln!(f, "  {:?}", stmt)?;
                }
                writeln!(f, "  {:?}", block.terminator)?;
            }
            writeln!(f, "}}")?;
        }
        Ok(())
    }
}

impl<'vir, Curr, Next> Debug for PredicateGenData<'vir, Curr, Next> {
    fn fmt(&self, f: &mut Formatter<'_>) -> FmtResult {
        write!(f, "predicate {}(", self.name)?;
        fmt_comma_sep(f, &self.args)?;
        write!(f, ")")?;
        if let Some(expr) = self.expr {
            write!(f, " {{\n  ")?;
            expr.fmt(f)?;
            writeln!(f, "\n}}")
        } else {
            writeln!(f, "")
        }
    }
}

impl<'vir, Curr, Next> Debug for PredicateAppGenData<'vir, Curr, Next> {
    fn fmt(&self, f: &mut Formatter<'_>) -> FmtResult {
        if self.perm.is_some() {
            write!(f, "acc(")?;
        }
        write!(f, "{}(", self.target)?;
        fmt_comma_sep(f, &self.args)?;
        write!(f, ")")?;
        if let Some(perm) = self.perm {
            write!(f, ", {perm:?})")?;
        }
        Ok(())
    }
}

impl<'vir, Curr, Next> Debug for StmtGenData<'vir, Curr, Next> {
    fn fmt(&self, f: &mut Formatter<'_>) -> FmtResult {
        match self {
            Self::LocalDecl(decl, expr) => {
                write!(f, "var {:?}", decl)?;
                if let Some(expr) = expr {
                    write!(f, " := {:?}", expr)?;
                }
                Ok(())
            }
            Self::PureAssign(data) => write!(f, "{:?} := {:?}", data.lhs, data.rhs),
            Self::Inhale(data) => write!(f, "inhale {:?}", data),
            Self::Exhale(data) => write!(f, "exhale {:?}", data),
            Self::Unfold(data) => write!(f, "unfold {:?}", data),
            Self::Fold(data) => write!(f, "fold {:?}", data),
            Self::MethodCall(data) => {
                if !data.targets.is_empty() {
                    fmt_comma_sep(f, &data.targets)?;
                    write!(f, " := ")?;
                }
                write!(f, "{}(", data.method)?;
                fmt_comma_sep(f, &data.args)?;
                write!(f, ")")
            }
            Self::Comment(info) => write!(f, "// {}", info),
            Self::Dummy(info) => write!(f, "// {}", info),
        }
    }
}

impl<'vir, Curr, Next> Debug for TerminatorStmtGenData<'vir, Curr, Next> {
    fn fmt(&self, f: &mut Formatter<'_>) -> FmtResult {
        match self {
            Self::AssumeFalse => write!(f, "assume false"),
            Self::Goto(target) => write!(f, "goto {:?}", target),
            Self::GotoIf(data) => {
                if data.targets.is_empty() {
                    write!(f, "goto {:?}", data.otherwise)
                } else {
                    for target in data.targets {
                        write!(f, "if ({:?} == {:?}) {{", data.value, target.0)?;
                        for extra in target.2 {
                            write!(f, "{extra:?}")?;
                        }
                        write!(f, " goto {:?} }}\n  else", target.1)?;
                    }
                    write!(f, " {{ ")?;
                    for extra in data.otherwise_statements {
                        write!(f, "{extra:?}")?;
                    }
                    write!(f, "goto {:?} }}", data.otherwise)
                }
            }
            Self::Exit => write!(f, "// return"),
            Self::Dummy(info) => write!(f, "assert false // {}", info),
        }
    }
}

impl<'vir, Curr, Next> Debug for TernaryGenData<'vir, Curr, Next> {
    fn fmt(&self, f: &mut Formatter<'_>) -> FmtResult {
        //write!(f, "{:?} ? {:?} : {:?}", self.cond, self.then, self.else_)

        // slightly nicer spacing for debugging:
        // - split off each case to new, indented line
        let str_then = indent(format!("{:?}", self.then));
        let str_else = indent(format!("{:?}", self.else_));
        write!(f, "{:?}\n? {str_then}\n: {str_else}", self.cond)
    }
}

impl<'vir> Debug for TypeData<'vir> {
    fn fmt(&self, f: &mut Formatter<'_>) -> FmtResult {
        match self {
            Self::Int { .. } => write!(f, "Int"),
            Self::Bool => write!(f, "Bool"),
            Self::DomainTypeParam(name) => write!(f, "{name}"),
            Self::Domain(name, params) => {
                write!(f, "{name}")?;
                if !params.is_empty() {
                    write!(f, "[")?;
                    fmt_comma_sep(f, &params)?;
                    write!(f, "]")?;
                }
                Ok(())
            }
            Self::Ref => write!(f, "Ref"),
            Self::Perm => write!(f, "Perm"),
        }
    }
}

impl<'vir> Display for DomainParamData<'vir> {
    fn fmt(&self, f: &mut Formatter<'_>) -> FmtResult {
        write!(f, "{}", self.name)
    }
}

impl<'vir, Curr, Next> Debug for UnOpGenData<'vir, Curr, Next> {
    fn fmt(&self, f: &mut Formatter<'_>) -> FmtResult {
        write!(f, "{}({:?})", match self.kind {
            UnOpKind::Neg => "-",
            UnOpKind::Not => "!",
        }, self.expr)
    }
}

impl<'vir, Curr, Next> Debug for UnfoldingGenData<'vir, Curr, Next> {
    fn fmt(&self, f: &mut Formatter<'_>) -> FmtResult {
        write!(f, "unfolding {:?} in ({:?})", self.target, self.expr)
    }
}<|MERGE_RESOLUTION|>--- conflicted
+++ resolved
@@ -86,10 +86,7 @@
             Self::Bool(b) => write!(f, "{b}"),
             Self::Int(n) => write!(f, "{n}"),
             Self::Wildcard => write!(f, "wildcard"),
-<<<<<<< HEAD
-=======
             Self::Null => write!(f, "null"),
->>>>>>> 1b9a7042
         }
     }
 }
