use crate::VirCtxt;
use crate::gendata::*;
use crate::genrefs::*;
use crate::refs::*;

pub use vir_proc_macro::*;

pub trait Reify<'vir, Curr> {
    type Next: Sized;

    fn reify<'tcx>(
        &self,
        vcx: &'vir VirCtxt<'tcx>,
        lctx: Curr,
    ) -> Self::Next;
}

impl<'vir, Curr: Copy, NextA, NextB> Reify<'vir, Curr>
    for ExprGen<'vir, Curr, ExprKindGen<'vir, NextA, NextB>> {
    type Next = ExprGen<'vir, NextA, NextB>;
    fn reify<'tcx>(&self, vcx: &'vir VirCtxt<'tcx>, lctx: Curr) -> Self::Next {
<<<<<<< HEAD
        vcx.alloc(
            ExprGenData {
                kind: self.kind.reify(vcx, lctx),
                debug_info: self.debug_info.clone(),
            })
=======
        vcx.alloc(ExprGenData { kind: self.kind.reify(vcx, lctx), debug_info: self.debug_info })
>>>>>>> aa6477bd
    }
}

impl<'vir, Curr: Copy, NextA, NextB> Reify<'vir, Curr>
    for ExprKindGen<'vir, Curr, ExprKindGen<'vir, NextA, NextB>>
{
    type Next = ExprKindGen<'vir, NextA, NextB>;
    fn reify<'tcx>(&self, vcx: &'vir VirCtxt<'tcx>, lctx: Curr) -> Self::Next {
        match self {
            ExprKindGenData::Field(v, f) => vcx.alloc(ExprKindGenData::Field(v.reify(vcx, lctx), f)),
            ExprKindGenData::Old(v) => vcx.alloc(ExprKindGenData::Old(v.reify(vcx, lctx))),
            ExprKindGenData::AccField(v) => vcx.alloc(ExprKindGenData::AccField(v.reify(vcx, lctx))),
            ExprKindGenData::Unfolding(v) => vcx.alloc(ExprKindGenData::Unfolding(v.reify(vcx, lctx))),
            ExprKindGenData::UnOp(v) => vcx.alloc(ExprKindGenData::UnOp(v.reify(vcx, lctx))),
            ExprKindGenData::BinOp(v) => vcx.alloc(ExprKindGenData::BinOp(v.reify(vcx, lctx))),
            ExprKindGenData::Ternary(v) => vcx.alloc(ExprKindGenData::Ternary(v.reify(vcx, lctx))),
            ExprKindGenData::Forall(v) => vcx.alloc(ExprKindGenData::Forall(v.reify(vcx, lctx))),
            ExprKindGenData::Let(v) => vcx.alloc(ExprKindGenData::Let(v.reify(vcx, lctx))),
            ExprKindGenData::FuncApp(v) => vcx.alloc(ExprKindGenData::FuncApp(v.reify(vcx, lctx))),
            ExprKindGenData::PredicateApp(v) => vcx.alloc(ExprKindGenData::PredicateApp(v.reify(vcx, lctx))),

            ExprKindGenData::Local(v) => vcx.alloc(ExprKindGenData::Local(v)),
            ExprKindGenData::Const(v) => vcx.alloc(ExprKindGenData::Const(v)),
            ExprKindGenData::Result(t) => vcx.alloc(ExprKindGenData::Result(t)),
            ExprKindGenData::Todo(v) => vcx.alloc(ExprKindGenData::Todo(v)),

            ExprKindGenData::Lazy(_, f) => f(vcx, lctx),
        }
    }
}


// TODO: how to make these generic? i.e. how to implement `Reify` for *any*
//   slice of reify-able elements? same for an Option of a slice;
//   for now these implementations are generated in the Reify derive macro

impl<'vir, Curr: Copy, NextA, NextB> Reify<'vir, Curr>
    for [ExprGen<'vir, Curr, ExprKindGen<'vir, NextA, NextB>>]
{
    type Next = &'vir [ExprGen<'vir, NextA, NextB>];
    fn reify<'tcx>(&self, vcx: &'vir VirCtxt<'tcx>, lctx: Curr) -> Self::Next {
        vcx.alloc_slice(&self.iter()
            .map(|elem| elem.reify(vcx, lctx))
            .collect::<Vec<_>>())
    }
}

impl<'vir, Curr: Copy, NextA, NextB> Reify<'vir, Curr>
    for [&'vir [ExprGen<'vir, Curr, ExprKindGen<'vir, NextA, NextB>>]]
{
    type Next = &'vir [&'vir [ExprGen<'vir, NextA, NextB>]];
    fn reify<'tcx>(&self, vcx: &'vir VirCtxt<'tcx>, lctx: Curr) -> Self::Next {
        vcx.alloc_slice(&self.iter()
            .map(|elem| elem.reify(vcx, lctx))
            .collect::<Vec<_>>())
    }
}

impl<'vir, Curr: Copy, NextA, NextB> Reify<'vir, Curr>
    for [(
        ExprGen<'vir, Curr, ExprKindGen<'vir, NextA, NextB>>,
        CfgBlockLabel<'vir>,
        &'vir [StmtGen<'vir, Curr, ExprKindGen<'vir, NextA, NextB>>],
    )]
{
    type Next = &'vir [(
        ExprGen<'vir, NextA, NextB>,
        CfgBlockLabel<'vir>,
        &'vir [StmtGen<'vir, NextA, NextB>],
    )];
    fn reify<'tcx>(&self, vcx: &'vir VirCtxt<'tcx>, lctx: Curr) -> Self::Next {
        vcx.alloc_slice(&self.iter()
            .map(|(elem, label, extra_exprs)| {
                (elem.reify(vcx, lctx), *label, extra_exprs.reify(vcx, lctx))
            })
            .collect::<Vec<_>>())
    }
}

impl<'vir, Curr: Copy, NextA, NextB> Reify<'vir, Curr>
    for Option<ExprGen<'vir, Curr, ExprKindGen<'vir, NextA, NextB>>>
{
    type Next = Option<ExprGen<'vir, NextA, NextB>>;
    fn reify<'tcx>(&self, vcx: &'vir VirCtxt<'tcx>, lctx: Curr) -> Self::Next {
        self.map(|elem| elem.reify(vcx, lctx))
    }
}

impl<'vir, Curr: Copy, NextA, NextB> Reify<'vir, Curr>
    for Option<&'vir [CfgBlockGen<'vir, Curr, ExprKindGen<'vir, NextA, NextB>>]>
{
    type Next = Option<&'vir [CfgBlockGen<'vir, NextA, NextB>]>;
    fn reify<'tcx>(&self, vcx: &'vir VirCtxt<'tcx>, lctx: Curr) -> Self::Next {
        self.map(|elem| elem.reify(vcx, lctx))
    }
}


/*
impl<
    'vir,
    Curr: Copy, NextA, NextB,
    Elem: Reify<'vir, Curr, NextA, NextB>,
> Reify<'vir, Curr, NextA, NextB>
    for [&'vir Elem]
where
    <Elem as Reify<'vir, Curr, NextA, NextB>>::Next: 'vir
{
    type Next = &'vir [<Elem as Reify<'vir, Curr, NextA, NextB>>::Next];
    fn reify(&self, vcx: &'vir VirCtxt<'vir>, lctx: Curr) -> Self::Next {
        self.reify_deep(vcx, lctx)
            .unwrap_or_else(|| unsafe { std::mem::transmute(self) })
    }
    fn reify_deep(&self, vcx: &'vir VirCtxt<'vir>, lctx: Curr) -> Option<Self::Next> {
        Some(vcx.alloc_slice(&self.iter()
            .map(|elem| elem.reify_deep(vcx, lctx))
            .collect::<Option<Vec<_>>>()?))
    }
}
*/<|MERGE_RESOLUTION|>--- conflicted
+++ resolved
@@ -19,15 +19,7 @@
     for ExprGen<'vir, Curr, ExprKindGen<'vir, NextA, NextB>> {
     type Next = ExprGen<'vir, NextA, NextB>;
     fn reify<'tcx>(&self, vcx: &'vir VirCtxt<'tcx>, lctx: Curr) -> Self::Next {
-<<<<<<< HEAD
-        vcx.alloc(
-            ExprGenData {
-                kind: self.kind.reify(vcx, lctx),
-                debug_info: self.debug_info.clone(),
-            })
-=======
         vcx.alloc(ExprGenData { kind: self.kind.reify(vcx, lctx), debug_info: self.debug_info })
->>>>>>> aa6477bd
     }
 }
 
